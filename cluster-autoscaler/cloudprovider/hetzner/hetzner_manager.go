--- conflicted
+++ resolved
@@ -42,16 +42,6 @@
 // hetznerManager handles Hetzner communication and data caching of
 // node groups
 type hetznerManager struct {
-<<<<<<< HEAD
-	client         *hcloud.Client
-	nodeGroups     map[string]*hetznerNodeGroup
-	apiCallContext context.Context
-	cloudInit      string
-	image          *hcloud.Image
-	sshKey         *hcloud.SSHKey
-	network        *hcloud.Network
-	createTimeout  time.Duration
-=======
 	client           *hcloud.Client
 	nodeGroups       map[string]*hetznerNodeGroup
 	apiCallContext   context.Context
@@ -65,7 +55,6 @@
 	publicIPv6       bool
 	cachedServerType *serverTypeCache
 	cachedServers    *serversCache
->>>>>>> e8d3e9b1
 }
 
 func newManager() (*hetznerManager, error) {
@@ -163,17 +152,6 @@
 		createTimeout = time.Duration(v) * time.Minute
 	}
 
-<<<<<<< HEAD
-	m := &hetznerManager{
-		client:         client,
-		nodeGroups:     make(map[string]*hetznerNodeGroup),
-		cloudInit:      string(cloudInit),
-		image:          image,
-		sshKey:         sshKey,
-		network:        network,
-		createTimeout:  createTimeout,
-		apiCallContext: ctx,
-=======
 	var firewall *hcloud.Firewall
 	firewallName := os.Getenv("HCLOUD_FIREWALL")
 	if firewallName != "" {
@@ -197,7 +175,6 @@
 		publicIPv6:       publicIPv6,
 		cachedServerType: newServerTypeCache(ctx, client),
 		cachedServers:    newServersCache(ctx, client),
->>>>>>> e8d3e9b1
 	}
 
 	m.nodeGroups[drainingNodePoolId] = &hetznerNodeGroup{
