--- conflicted
+++ resolved
@@ -119,17 +119,8 @@
 }
 
 func TestCreateIonosCloudManager(t *testing.T) {
-<<<<<<< HEAD
-	os.Setenv(envKeyClusterId, "test")
-	os.Setenv(envKeyToken, "token")
-	defer func() {
-		os.Unsetenv(envKeyClusterId)
-		os.Unsetenv(envKeyToken)
-	}()
-=======
 	t.Setenv(envKeyClusterId, "test")
 	t.Setenv(envKeyToken, "token")
->>>>>>> e8d3e9b1
 
 	manager, err := CreateIonosCloudManager(nil, "ua")
 	require.Nil(t, manager)
