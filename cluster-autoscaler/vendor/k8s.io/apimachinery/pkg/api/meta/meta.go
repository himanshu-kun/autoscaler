--- conflicted
+++ resolved
@@ -130,10 +130,6 @@
 				Annotations:                m.GetAnnotations(),
 				OwnerReferences:            m.GetOwnerReferences(),
 				Finalizers:                 m.GetFinalizers(),
-<<<<<<< HEAD
-				ZZZ_DeprecatedClusterName:  m.GetZZZ_DeprecatedClusterName(),
-=======
->>>>>>> e8d3e9b1
 				ManagedFields:              m.GetManagedFields(),
 			},
 		}
