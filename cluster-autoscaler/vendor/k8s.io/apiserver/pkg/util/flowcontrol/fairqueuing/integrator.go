/*
Copyright 2019 The Kubernetes Authors.

Licensed under the Apache License, Version 2.0 (the "License");
you may not use this file except in compliance with the License.
You may obtain a copy of the License at

    http://www.apache.org/licenses/LICENSE-2.0

Unless required by applicable law or agreed to in writing, software
distributed under the License is distributed on an "AS IS" BASIS,
WITHOUT WARRANTIES OR CONDITIONS OF ANY KIND, either express or implied.
See the License for the specific language governing permissions and
limitations under the License.
*/

package fairqueuing

import (
	"math"
	"sync"
	"time"

<<<<<<< HEAD
	"k8s.io/apiserver/pkg/util/flowcontrol/metrics"
=======
>>>>>>> e8d3e9b1
	"k8s.io/utils/clock"
)

// Integrator computes the moments of some variable X over time as
// read from a particular clock.  The integrals start when the
// Integrator is created, and ends at the latest operation on the
// Integrator.
type Integrator interface {
<<<<<<< HEAD
	metrics.ChangeObserver
=======
	Set(float64)
	Add(float64)
>>>>>>> e8d3e9b1

	GetResults() IntegratorResults

	// Return the results of integrating to now, and reset integration to start now
	Reset() IntegratorResults
}

// IntegratorResults holds statistical abstracts of the integration
type IntegratorResults struct {
	Duration  float64 //seconds
	Average   float64 //time-weighted
	Deviation float64 //standard deviation: sqrt(avg((value-avg)^2))
	Min, Max  float64
}

// Equal tests for semantic equality.
// This considers all NaN values to be equal to each other.
func (x *IntegratorResults) Equal(y *IntegratorResults) bool {
	return x == y || x != nil && y != nil && x.Duration == y.Duration && x.Min == y.Min && x.Max == y.Max && (x.Average == y.Average || math.IsNaN(x.Average) && math.IsNaN(y.Average)) && (x.Deviation == y.Deviation || math.IsNaN(x.Deviation) && math.IsNaN(y.Deviation))
}

type integrator struct {
	clock clock.PassiveClock
	sync.Mutex
	lastTime time.Time
	x        float64
	moments  Moments
	min, max float64
}

// NewIntegrator makes one that uses the given clock
func NewIntegrator(clock clock.PassiveClock) Integrator {
	return &integrator{
		clock:    clock,
		lastTime: clock.Now(),
	}
}

<<<<<<< HEAD
func (igr *integrator) Observe(x float64) {
=======
func (igr *integrator) Set(x float64) {
>>>>>>> e8d3e9b1
	igr.Lock()
	igr.setLocked(x)
	igr.Unlock()
}

func (igr *integrator) setLocked(x float64) {
	igr.updateLocked()
	igr.x = x
	if x < igr.min {
		igr.min = x
	}
	if x > igr.max {
		igr.max = x
	}
}

func (igr *integrator) Add(deltaX float64) {
	igr.Lock()
	igr.setLocked(igr.x + deltaX)
	igr.Unlock()
}

func (igr *integrator) updateLocked() {
	now := igr.clock.Now()
	dt := now.Sub(igr.lastTime).Seconds()
	igr.lastTime = now
	igr.moments = igr.moments.Add(ConstantMoments(dt, igr.x))
}

func (igr *integrator) GetResults() IntegratorResults {
	igr.Lock()
	defer igr.Unlock()
	return igr.getResultsLocked()
}

func (igr *integrator) Reset() IntegratorResults {
	igr.Lock()
	defer igr.Unlock()
	results := igr.getResultsLocked()
	igr.moments = Moments{}
	igr.min = igr.x
	igr.max = igr.x
	return results
}

func (igr *integrator) getResultsLocked() (results IntegratorResults) {
	igr.updateLocked()
	results.Min, results.Max = igr.min, igr.max
	results.Duration = igr.moments.ElapsedSeconds
	results.Average, results.Deviation = igr.moments.AvgAndStdDev()
	return
}

// Moments are the integrals of the 0, 1, and 2 powers of some
// variable X over some range of time.
type Moments struct {
	ElapsedSeconds float64 // integral of dt
	IntegralX      float64 // integral of x dt
	IntegralXX     float64 // integral of x*x dt
}

// ConstantMoments is for a constant X
func ConstantMoments(dt, x float64) Moments {
	return Moments{
		ElapsedSeconds: dt,
		IntegralX:      x * dt,
		IntegralXX:     x * x * dt,
	}
}

// Add combines over two ranges of time
func (igr Moments) Add(ogr Moments) Moments {
	return Moments{
		ElapsedSeconds: igr.ElapsedSeconds + ogr.ElapsedSeconds,
		IntegralX:      igr.IntegralX + ogr.IntegralX,
		IntegralXX:     igr.IntegralXX + ogr.IntegralXX,
	}
}

// Sub finds the difference between a range of time and a subrange
func (igr Moments) Sub(ogr Moments) Moments {
	return Moments{
		ElapsedSeconds: igr.ElapsedSeconds - ogr.ElapsedSeconds,
		IntegralX:      igr.IntegralX - ogr.IntegralX,
		IntegralXX:     igr.IntegralXX - ogr.IntegralXX,
	}
}

// AvgAndStdDev returns the average and standard devation
func (igr Moments) AvgAndStdDev() (float64, float64) {
	if igr.ElapsedSeconds <= 0 {
		return math.NaN(), math.NaN()
	}
	avg := igr.IntegralX / igr.ElapsedSeconds
	// standard deviation is sqrt( average( (x - xbar)^2 ) )
	// = sqrt( Integral( x^2 + xbar^2 -2*x*xbar dt ) / Duration )
	// = sqrt( ( Integral( x^2 dt ) + Duration * xbar^2 - 2*xbar*Integral(x dt) ) / Duration)
	// = sqrt( Integral(x^2 dt)/Duration - xbar^2 )
	variance := igr.IntegralXX/igr.ElapsedSeconds - avg*avg
	if variance >= 0 {
		return avg, math.Sqrt(variance)
	}
	return avg, math.NaN()
}<|MERGE_RESOLUTION|>--- conflicted
+++ resolved
@@ -21,10 +21,6 @@
 	"sync"
 	"time"
 
-<<<<<<< HEAD
-	"k8s.io/apiserver/pkg/util/flowcontrol/metrics"
-=======
->>>>>>> e8d3e9b1
 	"k8s.io/utils/clock"
 )
 
@@ -33,12 +29,8 @@
 // Integrator is created, and ends at the latest operation on the
 // Integrator.
 type Integrator interface {
-<<<<<<< HEAD
-	metrics.ChangeObserver
-=======
 	Set(float64)
 	Add(float64)
->>>>>>> e8d3e9b1
 
 	GetResults() IntegratorResults
 
@@ -77,11 +69,7 @@
 	}
 }
 
-<<<<<<< HEAD
-func (igr *integrator) Observe(x float64) {
-=======
 func (igr *integrator) Set(x float64) {
->>>>>>> e8d3e9b1
 	igr.Lock()
 	igr.setLocked(x)
 	igr.Unlock()
