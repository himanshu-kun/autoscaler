/*
Copyright 2014 The Kubernetes Authors.

Licensed under the Apache License, Version 2.0 (the "License");
you may not use this file except in compliance with the License.
You may obtain a copy of the License at

    http://www.apache.org/licenses/LICENSE-2.0

Unless required by applicable law or agreed to in writing, software
distributed under the License is distributed on an "AS IS" BASIS,
WITHOUT WARRANTIES OR CONDITIONS OF ANY KIND, either express or implied.
See the License for the specific language governing permissions and
limitations under the License.
*/

package server

import (
	"context"
	"crypto/tls"
	"fmt"
	"io"
	"net"
	"net/http"
	"net/http/pprof"
	"net/url"
	"os"
	"reflect"
	goruntime "runtime"
	"strconv"
	"strings"
	"time"

	"github.com/emicklei/go-restful/v3"
	cadvisormetrics "github.com/google/cadvisor/container"
	cadvisorapi "github.com/google/cadvisor/info/v1"
	cadvisorv2 "github.com/google/cadvisor/info/v2"
	"github.com/google/cadvisor/metrics"
	"go.opentelemetry.io/contrib/instrumentation/github.com/emicklei/go-restful/otelrestful"
	oteltrace "go.opentelemetry.io/otel/trace"
	"google.golang.org/grpc"
	"k8s.io/klog/v2"
	"k8s.io/kubernetes/pkg/kubelet/metrics/collectors"
	"k8s.io/utils/clock"
	netutils "k8s.io/utils/net"

	v1 "k8s.io/api/core/v1"
	metav1 "k8s.io/apimachinery/pkg/apis/meta/v1"
	"k8s.io/apimachinery/pkg/runtime"
	"k8s.io/apimachinery/pkg/runtime/schema"
	"k8s.io/apimachinery/pkg/types"
	"k8s.io/apimachinery/pkg/util/proxy"
	utilruntime "k8s.io/apimachinery/pkg/util/runtime"
	"k8s.io/apimachinery/pkg/util/sets"
	"k8s.io/apiserver/pkg/authentication/authenticator"
	"k8s.io/apiserver/pkg/authorization/authorizer"
	"k8s.io/apiserver/pkg/server/healthz"
	"k8s.io/apiserver/pkg/server/httplog"
	"k8s.io/apiserver/pkg/server/routes"
	utilfeature "k8s.io/apiserver/pkg/util/feature"
	"k8s.io/apiserver/pkg/util/flushwriter"
	"k8s.io/component-base/configz"
	"k8s.io/component-base/logs"
	compbasemetrics "k8s.io/component-base/metrics"
	"k8s.io/component-base/metrics/legacyregistry"
	runtimeapi "k8s.io/cri-api/pkg/apis/runtime/v1"
	podresourcesapi "k8s.io/kubelet/pkg/apis/podresources/v1"
	podresourcesapiv1alpha1 "k8s.io/kubelet/pkg/apis/podresources/v1alpha1"
	"k8s.io/kubernetes/pkg/api/legacyscheme"
	api "k8s.io/kubernetes/pkg/apis/core"
	"k8s.io/kubernetes/pkg/apis/core/v1/validation"
	"k8s.io/kubernetes/pkg/features"
	kubeletconfiginternal "k8s.io/kubernetes/pkg/kubelet/apis/config"
	"k8s.io/kubernetes/pkg/kubelet/apis/podresources"
	kubecontainer "k8s.io/kubernetes/pkg/kubelet/container"
	"k8s.io/kubernetes/pkg/kubelet/cri/streaming"
	"k8s.io/kubernetes/pkg/kubelet/cri/streaming/portforward"
	remotecommandserver "k8s.io/kubernetes/pkg/kubelet/cri/streaming/remotecommand"
	"k8s.io/kubernetes/pkg/kubelet/prober"
	servermetrics "k8s.io/kubernetes/pkg/kubelet/server/metrics"
	"k8s.io/kubernetes/pkg/kubelet/server/stats"
	kubelettypes "k8s.io/kubernetes/pkg/kubelet/types"
	"k8s.io/kubernetes/pkg/kubelet/util"
)

const (
	metricsPath         = "/metrics"
	cadvisorMetricsPath = "/metrics/cadvisor"
	resourceMetricsPath = "/metrics/resource"
	proberMetricsPath   = "/metrics/probes"
	statsPath           = "/stats/"
	logsPath            = "/logs/"
	pprofBasePath       = "/debug/pprof/"
	debugFlagPath       = "/debug/flags/v"
)

// Server is a http.Handler which exposes kubelet functionality over HTTP.
type Server struct {
	auth                 AuthInterface
	host                 HostInterface
	restfulCont          containerInterface
	metricsBuckets       sets.String
	metricsMethodBuckets sets.String
	resourceAnalyzer     stats.ResourceAnalyzer
}

// TLSOptions holds the TLS options.
type TLSOptions struct {
	Config   *tls.Config
	CertFile string
	KeyFile  string
}

// containerInterface defines the restful.Container functions used on the root container
type containerInterface interface {
	Add(service *restful.WebService) *restful.Container
	Handle(path string, handler http.Handler)
	Filter(filter restful.FilterFunction)
	ServeHTTP(w http.ResponseWriter, r *http.Request)
	RegisteredWebServices() []*restful.WebService

	// RegisteredHandlePaths returns the paths of handlers registered directly with the container (non-web-services)
	// Used to test filters are being applied on non-web-service handlers
	RegisteredHandlePaths() []string
}

// filteringContainer delegates all Handle(...) calls to Container.HandleWithFilter(...),
// so we can ensure restful.FilterFunctions are used for all handlers
type filteringContainer struct {
	*restful.Container

	registeredHandlePaths []string
}

func (a *filteringContainer) Handle(path string, handler http.Handler) {
	a.HandleWithFilter(path, handler)
	a.registeredHandlePaths = append(a.registeredHandlePaths, path)
}
func (a *filteringContainer) RegisteredHandlePaths() []string {
	return a.registeredHandlePaths
}

// ListenAndServeKubeletServer initializes a server to respond to HTTP network requests on the Kubelet.
func ListenAndServeKubeletServer(
	host HostInterface,
	resourceAnalyzer stats.ResourceAnalyzer,
	kubeCfg *kubeletconfiginternal.KubeletConfiguration,
	tlsOptions *TLSOptions,
	auth AuthInterface,
	tp oteltrace.TracerProvider) {

	address := netutils.ParseIPSloppy(kubeCfg.Address)
	port := uint(kubeCfg.Port)
	klog.InfoS("Starting to listen", "address", address, "port", port)
	handler := NewServer(host, resourceAnalyzer, auth, tp, kubeCfg)
	s := &http.Server{
		Addr:           net.JoinHostPort(address.String(), strconv.FormatUint(uint64(port), 10)),
		Handler:        &handler,
		IdleTimeout:    90 * time.Second, // matches http.DefaultTransport keep-alive timeout
		ReadTimeout:    4 * 60 * time.Minute,
		WriteTimeout:   4 * 60 * time.Minute,
		MaxHeaderBytes: 1 << 20,
	}

	if tlsOptions != nil {
		s.TLSConfig = tlsOptions.Config
		// Passing empty strings as the cert and key files means no
		// cert/keys are specified and GetCertificate in the TLSConfig
		// should be called instead.
		if err := s.ListenAndServeTLS(tlsOptions.CertFile, tlsOptions.KeyFile); err != nil {
			klog.ErrorS(err, "Failed to listen and serve")
			os.Exit(1)
		}
	} else if err := s.ListenAndServe(); err != nil {
		klog.ErrorS(err, "Failed to listen and serve")
		os.Exit(1)
	}
}

// ListenAndServeKubeletReadOnlyServer initializes a server to respond to HTTP network requests on the Kubelet.
func ListenAndServeKubeletReadOnlyServer(
	host HostInterface,
	resourceAnalyzer stats.ResourceAnalyzer,
	address net.IP,
	port uint) {
	klog.InfoS("Starting to listen read-only", "address", address, "port", port)
	// TODO: https://github.com/kubernetes/kubernetes/issues/109829 tracer should use WithPublicEndpoint
	s := NewServer(host, resourceAnalyzer, nil, oteltrace.NewNoopTracerProvider(), nil)

	server := &http.Server{
		Addr:           net.JoinHostPort(address.String(), strconv.FormatUint(uint64(port), 10)),
		Handler:        &s,
		IdleTimeout:    90 * time.Second, // matches http.DefaultTransport keep-alive timeout
		ReadTimeout:    4 * 60 * time.Minute,
		WriteTimeout:   4 * 60 * time.Minute,
		MaxHeaderBytes: 1 << 20,
	}

	if err := server.ListenAndServe(); err != nil {
		klog.ErrorS(err, "Failed to listen and serve")
		os.Exit(1)
	}
}

// ListenAndServePodResources initializes a gRPC server to serve the PodResources service
func ListenAndServePodResources(socket string, podsProvider podresources.PodsProvider, devicesProvider podresources.DevicesProvider, cpusProvider podresources.CPUsProvider, memoryProvider podresources.MemoryProvider) {
	server := grpc.NewServer()
	podresourcesapiv1alpha1.RegisterPodResourcesListerServer(server, podresources.NewV1alpha1PodResourcesServer(podsProvider, devicesProvider))
	podresourcesapi.RegisterPodResourcesListerServer(server, podresources.NewV1PodResourcesServer(podsProvider, devicesProvider, cpusProvider, memoryProvider))
	l, err := util.CreateListener(socket)
	if err != nil {
		klog.ErrorS(err, "Failed to create listener for podResources endpoint")
		os.Exit(1)
	}

	if err := server.Serve(l); err != nil {
		klog.ErrorS(err, "Failed to serve")
		os.Exit(1)
	}
}

// AuthInterface contains all methods required by the auth filters
type AuthInterface interface {
	authenticator.Request
	authorizer.RequestAttributesGetter
	authorizer.Authorizer
}

// HostInterface contains all the kubelet methods required by the server.
// For testability.
type HostInterface interface {
	stats.Provider
	GetVersionInfo() (*cadvisorapi.VersionInfo, error)
	GetCachedMachineInfo() (*cadvisorapi.MachineInfo, error)
	GetRunningPods() ([]*v1.Pod, error)
	RunInContainer(name string, uid types.UID, container string, cmd []string) ([]byte, error)
	CheckpointContainer(podUID types.UID, podFullName, containerName string, options *runtimeapi.CheckpointContainerRequest) error
	GetKubeletContainerLogs(ctx context.Context, podFullName, containerName string, logOptions *v1.PodLogOptions, stdout, stderr io.Writer) error
	ServeLogs(w http.ResponseWriter, req *http.Request)
	ResyncInterval() time.Duration
	GetHostname() string
	LatestLoopEntryTime() time.Time
	GetExec(podFullName string, podUID types.UID, containerName string, cmd []string, streamOpts remotecommandserver.Options) (*url.URL, error)
	GetAttach(podFullName string, podUID types.UID, containerName string, streamOpts remotecommandserver.Options) (*url.URL, error)
	GetPortForward(podName, podNamespace string, podUID types.UID, portForwardOpts portforward.V4Options) (*url.URL, error)
}

// NewServer initializes and configures a kubelet.Server object to handle HTTP requests.
func NewServer(
	host HostInterface,
	resourceAnalyzer stats.ResourceAnalyzer,
	auth AuthInterface,
	tp oteltrace.TracerProvider,
	kubeCfg *kubeletconfiginternal.KubeletConfiguration) Server {

	server := Server{
		host:                 host,
		resourceAnalyzer:     resourceAnalyzer,
		auth:                 auth,
		restfulCont:          &filteringContainer{Container: restful.NewContainer()},
		metricsBuckets:       sets.NewString(),
		metricsMethodBuckets: sets.NewString("OPTIONS", "GET", "HEAD", "POST", "PUT", "DELETE", "TRACE", "CONNECT"),
	}
	if auth != nil {
		server.InstallAuthFilter()
	}
	if utilfeature.DefaultFeatureGate.Enabled(features.KubeletTracing) {
		server.InstallTracingFilter(tp)
	}
	server.InstallDefaultHandlers()
	if kubeCfg != nil && kubeCfg.EnableDebuggingHandlers {
		server.InstallDebuggingHandlers()
		// To maintain backward compatibility serve logs and pprof only when enableDebuggingHandlers is also enabled
		// see https://github.com/kubernetes/kubernetes/pull/87273
		server.InstallSystemLogHandler(kubeCfg.EnableSystemLogHandler)
		server.InstallProfilingHandler(kubeCfg.EnableProfilingHandler, kubeCfg.EnableContentionProfiling)
		server.InstallDebugFlagsHandler(kubeCfg.EnableDebugFlagsHandler)
	} else {
		server.InstallDebuggingDisabledHandlers()
	}
	return server
}

// InstallAuthFilter installs authentication filters with the restful Container.
func (s *Server) InstallAuthFilter() {
	s.restfulCont.Filter(func(req *restful.Request, resp *restful.Response, chain *restful.FilterChain) {
		// Authenticate
		info, ok, err := s.auth.AuthenticateRequest(req.Request)
		if err != nil {
			klog.ErrorS(err, "Unable to authenticate the request due to an error")
			resp.WriteErrorString(http.StatusUnauthorized, "Unauthorized")
			return
		}
		if !ok {
			resp.WriteErrorString(http.StatusUnauthorized, "Unauthorized")
			return
		}

		// Get authorization attributes
		attrs := s.auth.GetRequestAttributes(info.User, req.Request)

		// Authorize
		decision, _, err := s.auth.Authorize(req.Request.Context(), attrs)
		if err != nil {
			klog.ErrorS(err, "Authorization error", "user", attrs.GetUser().GetName(), "verb", attrs.GetVerb(), "resource", attrs.GetResource(), "subresource", attrs.GetSubresource())
			msg := fmt.Sprintf("Authorization error (user=%s, verb=%s, resource=%s, subresource=%s)", attrs.GetUser().GetName(), attrs.GetVerb(), attrs.GetResource(), attrs.GetSubresource())
			resp.WriteErrorString(http.StatusInternalServerError, msg)
			return
		}
		if decision != authorizer.DecisionAllow {
			klog.V(2).InfoS("Forbidden", "user", attrs.GetUser().GetName(), "verb", attrs.GetVerb(), "resource", attrs.GetResource(), "subresource", attrs.GetSubresource())
			msg := fmt.Sprintf("Forbidden (user=%s, verb=%s, resource=%s, subresource=%s)", attrs.GetUser().GetName(), attrs.GetVerb(), attrs.GetResource(), attrs.GetSubresource())
			resp.WriteErrorString(http.StatusForbidden, msg)
			return
		}

		// Continue
		chain.ProcessFilter(req, resp)
	})
}

// InstallTracingFilter installs OpenTelemetry tracing filter with the restful Container.
func (s *Server) InstallTracingFilter(tp oteltrace.TracerProvider) {
	s.restfulCont.Filter(otelrestful.OTelFilter("kubelet", otelrestful.WithTracerProvider(tp)))
}

// addMetricsBucketMatcher adds a regexp matcher and the relevant bucket to use when
// it matches. Please be aware this is not thread safe and should not be used dynamically
func (s *Server) addMetricsBucketMatcher(bucket string) {
	s.metricsBuckets.Insert(bucket)
}

// getMetricBucket find the appropriate metrics reporting bucket for the given path
func (s *Server) getMetricBucket(path string) string {
	root := getURLRootPath(path)
	if s.metricsBuckets.Has(root) {
		return root
	}
	return "other"
}

// getMetricMethodBucket checks for unknown or invalid HTTP verbs
func (s *Server) getMetricMethodBucket(method string) string {
	if s.metricsMethodBuckets.Has(method) {
		return method
	}
	return "other"
}

// InstallDefaultHandlers registers the default set of supported HTTP request
// patterns with the restful Container.
func (s *Server) InstallDefaultHandlers() {
	s.addMetricsBucketMatcher("healthz")
	healthz.InstallHandler(s.restfulCont,
		healthz.PingHealthz,
		healthz.LogHealthz,
		healthz.NamedCheck("syncloop", s.syncLoopHealthCheck),
	)

	s.addMetricsBucketMatcher("pods")
	ws := new(restful.WebService)
	ws.
		Path("/pods").
		Produces(restful.MIME_JSON)
	ws.Route(ws.GET("").
		To(s.getPods).
		Operation("getPods"))
	s.restfulCont.Add(ws)

	s.addMetricsBucketMatcher("stats")
	s.restfulCont.Add(stats.CreateHandlers(statsPath, s.host, s.resourceAnalyzer))

	s.addMetricsBucketMatcher("metrics")
	s.addMetricsBucketMatcher("metrics/cadvisor")
	s.addMetricsBucketMatcher("metrics/probes")
	s.addMetricsBucketMatcher("metrics/resource")
	s.restfulCont.Handle(metricsPath, legacyregistry.Handler())

	// cAdvisor metrics are exposed under the secured handler as well
	r := compbasemetrics.NewKubeRegistry()

	includedMetrics := cadvisormetrics.MetricSet{
		cadvisormetrics.CpuUsageMetrics:     struct{}{},
		cadvisormetrics.MemoryUsageMetrics:  struct{}{},
		cadvisormetrics.CpuLoadMetrics:      struct{}{},
		cadvisormetrics.DiskIOMetrics:       struct{}{},
		cadvisormetrics.DiskUsageMetrics:    struct{}{},
		cadvisormetrics.NetworkUsageMetrics: struct{}{},
		cadvisormetrics.AppMetrics:          struct{}{},
		cadvisormetrics.ProcessMetrics:      struct{}{},
		cadvisormetrics.OOMMetrics:          struct{}{},
<<<<<<< HEAD
	}

	// Only add the Accelerator metrics if the feature is inactive
	// Note: Accelerator metrics will be removed in the future, hence the feature gate.
	if !utilfeature.DefaultFeatureGate.Enabled(features.DisableAcceleratorUsageMetrics) {
		includedMetrics[cadvisormetrics.AcceleratorUsageMetrics] = struct{}{}
=======
>>>>>>> e8d3e9b1
	}

	cadvisorOpts := cadvisorv2.RequestOptions{
		IdType:    cadvisorv2.TypeName,
		Count:     1,
		Recursive: true,
	}
	r.RawMustRegister(metrics.NewPrometheusCollector(prometheusHostAdapter{s.host}, containerPrometheusLabelsFunc(s.host), includedMetrics, clock.RealClock{}, cadvisorOpts))
	r.RawMustRegister(metrics.NewPrometheusMachineCollector(prometheusHostAdapter{s.host}, includedMetrics))
	s.restfulCont.Handle(cadvisorMetricsPath,
		compbasemetrics.HandlerFor(r, compbasemetrics.HandlerOpts{ErrorHandling: compbasemetrics.ContinueOnError}),
	)

	s.addMetricsBucketMatcher("metrics/resource")
	resourceRegistry := compbasemetrics.NewKubeRegistry()
	resourceRegistry.CustomMustRegister(collectors.NewResourceMetricsCollector(s.resourceAnalyzer))
	s.restfulCont.Handle(resourceMetricsPath,
		compbasemetrics.HandlerFor(resourceRegistry, compbasemetrics.HandlerOpts{ErrorHandling: compbasemetrics.ContinueOnError}),
	)

	// prober metrics are exposed under a different endpoint

	s.addMetricsBucketMatcher("metrics/probes")
	p := compbasemetrics.NewKubeRegistry()
	_ = compbasemetrics.RegisterProcessStartTime(p.Register)
	p.MustRegister(prober.ProberResults)
	p.MustRegister(prober.ProberDuration)
	s.restfulCont.Handle(proberMetricsPath,
		compbasemetrics.HandlerFor(p, compbasemetrics.HandlerOpts{ErrorHandling: compbasemetrics.ContinueOnError}),
	)

	// Only enable checkpoint API if the feature is enabled
	if utilfeature.DefaultFeatureGate.Enabled(features.ContainerCheckpoint) {
		s.addMetricsBucketMatcher("checkpoint")
		ws = &restful.WebService{}
		ws.Path("/checkpoint").Produces(restful.MIME_JSON)
		ws.Route(ws.POST("/{podNamespace}/{podID}/{containerName}").
			To(s.checkpoint).
			Operation("checkpoint"))
		s.restfulCont.Add(ws)
	}
}

// InstallDebuggingHandlers registers the HTTP request patterns that serve logs or run commands/containers
func (s *Server) InstallDebuggingHandlers() {
	klog.InfoS("Adding debug handlers to kubelet server")

	s.addMetricsBucketMatcher("run")
	ws := new(restful.WebService)
	ws.
		Path("/run")
	ws.Route(ws.POST("/{podNamespace}/{podID}/{containerName}").
		To(s.getRun).
		Operation("getRun"))
	ws.Route(ws.POST("/{podNamespace}/{podID}/{uid}/{containerName}").
		To(s.getRun).
		Operation("getRun"))
	s.restfulCont.Add(ws)

	s.addMetricsBucketMatcher("exec")
	ws = new(restful.WebService)
	ws.
		Path("/exec")
	ws.Route(ws.GET("/{podNamespace}/{podID}/{containerName}").
		To(s.getExec).
		Operation("getExec"))
	ws.Route(ws.POST("/{podNamespace}/{podID}/{containerName}").
		To(s.getExec).
		Operation("getExec"))
	ws.Route(ws.GET("/{podNamespace}/{podID}/{uid}/{containerName}").
		To(s.getExec).
		Operation("getExec"))
	ws.Route(ws.POST("/{podNamespace}/{podID}/{uid}/{containerName}").
		To(s.getExec).
		Operation("getExec"))
	s.restfulCont.Add(ws)

	s.addMetricsBucketMatcher("attach")
	ws = new(restful.WebService)
	ws.
		Path("/attach")
	ws.Route(ws.GET("/{podNamespace}/{podID}/{containerName}").
		To(s.getAttach).
		Operation("getAttach"))
	ws.Route(ws.POST("/{podNamespace}/{podID}/{containerName}").
		To(s.getAttach).
		Operation("getAttach"))
	ws.Route(ws.GET("/{podNamespace}/{podID}/{uid}/{containerName}").
		To(s.getAttach).
		Operation("getAttach"))
	ws.Route(ws.POST("/{podNamespace}/{podID}/{uid}/{containerName}").
		To(s.getAttach).
		Operation("getAttach"))
	s.restfulCont.Add(ws)

	s.addMetricsBucketMatcher("portForward")
	ws = new(restful.WebService)
	ws.
		Path("/portForward")
	ws.Route(ws.GET("/{podNamespace}/{podID}").
		To(s.getPortForward).
		Operation("getPortForward"))
	ws.Route(ws.POST("/{podNamespace}/{podID}").
		To(s.getPortForward).
		Operation("getPortForward"))
	ws.Route(ws.GET("/{podNamespace}/{podID}/{uid}").
		To(s.getPortForward).
		Operation("getPortForward"))
	ws.Route(ws.POST("/{podNamespace}/{podID}/{uid}").
		To(s.getPortForward).
		Operation("getPortForward"))
	s.restfulCont.Add(ws)

	s.addMetricsBucketMatcher("containerLogs")
	ws = new(restful.WebService)
	ws.
		Path("/containerLogs")
	ws.Route(ws.GET("/{podNamespace}/{podID}/{containerName}").
		To(s.getContainerLogs).
		Operation("getContainerLogs"))
	s.restfulCont.Add(ws)

	s.addMetricsBucketMatcher("configz")
	configz.InstallHandler(s.restfulCont)

	// The /runningpods endpoint is used for testing only.
	s.addMetricsBucketMatcher("runningpods")
	ws = new(restful.WebService)
	ws.
		Path("/runningpods/").
		Produces(restful.MIME_JSON)
	ws.Route(ws.GET("").
		To(s.getRunningPods).
		Operation("getRunningPods"))
	s.restfulCont.Add(ws)
}

// InstallDebuggingDisabledHandlers registers the HTTP request patterns that provide better error message
func (s *Server) InstallDebuggingDisabledHandlers() {
	h := http.HandlerFunc(func(w http.ResponseWriter, r *http.Request) {
		http.Error(w, "Debug endpoints are disabled.", http.StatusMethodNotAllowed)
	})

	s.addMetricsBucketMatcher("run")
	s.addMetricsBucketMatcher("exec")
	s.addMetricsBucketMatcher("attach")
	s.addMetricsBucketMatcher("portForward")
	s.addMetricsBucketMatcher("containerLogs")
	s.addMetricsBucketMatcher("runningpods")
	s.addMetricsBucketMatcher("pprof")
	s.addMetricsBucketMatcher("logs")
	paths := []string{
		"/run/", "/exec/", "/attach/", "/portForward/", "/containerLogs/",
		"/runningpods/", pprofBasePath, logsPath}
	for _, p := range paths {
		s.restfulCont.Handle(p, h)
	}
}

// InstallSystemLogHandler registers the HTTP request patterns for logs endpoint.
func (s *Server) InstallSystemLogHandler(enableSystemLogHandler bool) {
	s.addMetricsBucketMatcher("logs")
	if enableSystemLogHandler {
		ws := new(restful.WebService)
		ws.Path(logsPath)
		ws.Route(ws.GET("").
			To(s.getLogs).
			Operation("getLogs"))
		ws.Route(ws.GET("/{logpath:*}").
			To(s.getLogs).
			Operation("getLogs").
			Param(ws.PathParameter("logpath", "path to the log").DataType("string")))
		s.restfulCont.Add(ws)
	} else {
		s.restfulCont.Handle(logsPath, getHandlerForDisabledEndpoint("logs endpoint is disabled."))
	}
}

func getHandlerForDisabledEndpoint(errorMessage string) http.HandlerFunc {
	return http.HandlerFunc(func(w http.ResponseWriter, r *http.Request) {
		http.Error(w, errorMessage, http.StatusMethodNotAllowed)
	})
}

// InstallDebugFlagsHandler registers the HTTP request patterns for /debug/flags/v endpoint.
func (s *Server) InstallDebugFlagsHandler(enableDebugFlagsHandler bool) {
	if enableDebugFlagsHandler {
		// Setup flags handlers.
		// so far, only logging related endpoints are considered valid to add for these debug flags.
		s.restfulCont.Handle(debugFlagPath, routes.StringFlagPutHandler(logs.GlogSetter))
	} else {
		s.restfulCont.Handle(debugFlagPath, getHandlerForDisabledEndpoint("flags endpoint is disabled."))
		return
	}
}

// InstallProfilingHandler registers the HTTP request patterns for /debug/pprof endpoint.
func (s *Server) InstallProfilingHandler(enableProfilingLogHandler bool, enableContentionProfiling bool) {
	s.addMetricsBucketMatcher("debug")
	if !enableProfilingLogHandler {
		s.restfulCont.Handle(pprofBasePath, getHandlerForDisabledEndpoint("profiling endpoint is disabled."))
		return
	}

	handlePprofEndpoint := func(req *restful.Request, resp *restful.Response) {
		name := strings.TrimPrefix(req.Request.URL.Path, pprofBasePath)
		switch name {
		case "profile":
			pprof.Profile(resp, req.Request)
		case "symbol":
			pprof.Symbol(resp, req.Request)
		case "cmdline":
			pprof.Cmdline(resp, req.Request)
		case "trace":
			pprof.Trace(resp, req.Request)
		default:
			pprof.Index(resp, req.Request)
		}
	}

	// Setup pprof handlers.
	ws := new(restful.WebService).Path(pprofBasePath)
	ws.Route(ws.GET("/{subpath:*}").To(handlePprofEndpoint)).Doc("pprof endpoint")
	s.restfulCont.Add(ws)

	if enableContentionProfiling {
		goruntime.SetBlockProfileRate(1)
	}
}

// Checks if kubelet's sync loop  that updates containers is working.
func (s *Server) syncLoopHealthCheck(req *http.Request) error {
	duration := s.host.ResyncInterval() * 2
	minDuration := time.Minute * 5
	if duration < minDuration {
		duration = minDuration
	}
	enterLoopTime := s.host.LatestLoopEntryTime()
	if !enterLoopTime.IsZero() && time.Now().After(enterLoopTime.Add(duration)) {
		return fmt.Errorf("sync Loop took longer than expected")
	}
	return nil
}

// getContainerLogs handles containerLogs request against the Kubelet
func (s *Server) getContainerLogs(request *restful.Request, response *restful.Response) {
	podNamespace := request.PathParameter("podNamespace")
	podID := request.PathParameter("podID")
	containerName := request.PathParameter("containerName")
	ctx := request.Request.Context()

	if len(podID) == 0 {
		// TODO: Why return JSON when the rest return plaintext errors?
		// TODO: Why return plaintext errors?
		response.WriteError(http.StatusBadRequest, fmt.Errorf(`{"message": "Missing podID."}`))
		return
	}
	if len(containerName) == 0 {
		// TODO: Why return JSON when the rest return plaintext errors?
		response.WriteError(http.StatusBadRequest, fmt.Errorf(`{"message": "Missing container name."}`))
		return
	}
	if len(podNamespace) == 0 {
		// TODO: Why return JSON when the rest return plaintext errors?
		response.WriteError(http.StatusBadRequest, fmt.Errorf(`{"message": "Missing podNamespace."}`))
		return
	}

	query := request.Request.URL.Query()
	// backwards compatibility for the "tail" query parameter
	if tail := request.QueryParameter("tail"); len(tail) > 0 {
		query["tailLines"] = []string{tail}
		// "all" is the same as omitting tail
		if tail == "all" {
			delete(query, "tailLines")
		}
	}
	// container logs on the kubelet are locked to the v1 API version of PodLogOptions
	logOptions := &v1.PodLogOptions{}
	if err := legacyscheme.ParameterCodec.DecodeParameters(query, v1.SchemeGroupVersion, logOptions); err != nil {
		response.WriteError(http.StatusBadRequest, fmt.Errorf(`{"message": "Unable to decode query."}`))
		return
	}
	logOptions.TypeMeta = metav1.TypeMeta{}
	if errs := validation.ValidatePodLogOptions(logOptions); len(errs) > 0 {
		response.WriteError(http.StatusUnprocessableEntity, fmt.Errorf(`{"message": "Invalid request."}`))
		return
	}

	pod, ok := s.host.GetPodByName(podNamespace, podID)
	if !ok {
		response.WriteError(http.StatusNotFound, fmt.Errorf("pod %q does not exist", podID))
		return
	}
	// Check if containerName is valid.
	if kubecontainer.GetContainerSpec(pod, containerName) == nil {
		response.WriteError(http.StatusNotFound, fmt.Errorf("container %q not found in pod %q", containerName, podID))
		return
	}

	if _, ok := response.ResponseWriter.(http.Flusher); !ok {
		response.WriteError(http.StatusInternalServerError, fmt.Errorf("unable to convert %v into http.Flusher, cannot show logs", reflect.TypeOf(response)))
		return
	}
	fw := flushwriter.Wrap(response.ResponseWriter)
	response.Header().Set("Transfer-Encoding", "chunked")
	if err := s.host.GetKubeletContainerLogs(ctx, kubecontainer.GetPodFullName(pod), containerName, logOptions, fw, fw); err != nil {
		response.WriteError(http.StatusBadRequest, err)
		return
	}
}

// encodePods creates an v1.PodList object from pods and returns the encoded
// PodList.
func encodePods(pods []*v1.Pod) (data []byte, err error) {
	podList := new(v1.PodList)
	for _, pod := range pods {
		podList.Items = append(podList.Items, *pod)
	}
	// TODO: this needs to be parameterized to the kubelet, not hardcoded. Depends on Kubelet
	//   as API server refactor.
	// TODO: Locked to v1, needs to be made generic
	codec := legacyscheme.Codecs.LegacyCodec(schema.GroupVersion{Group: v1.GroupName, Version: "v1"})
	return runtime.Encode(codec, podList)
}

// getPods returns a list of pods bound to the Kubelet and their spec.
func (s *Server) getPods(request *restful.Request, response *restful.Response) {
	pods := s.host.GetPods()
	data, err := encodePods(pods)
	if err != nil {
		response.WriteError(http.StatusInternalServerError, err)
		return
	}
	writeJSONResponse(response, data)
}

// getRunningPods returns a list of pods running on Kubelet. The list is
// provided by the container runtime, and is different from the list returned
// by getPods, which is a set of desired pods to run.
func (s *Server) getRunningPods(request *restful.Request, response *restful.Response) {
	pods, err := s.host.GetRunningPods()
	if err != nil {
		response.WriteError(http.StatusInternalServerError, err)
		return
	}
	data, err := encodePods(pods)
	if err != nil {
		response.WriteError(http.StatusInternalServerError, err)
		return
	}
	writeJSONResponse(response, data)
}

// getLogs handles logs requests against the Kubelet.
func (s *Server) getLogs(request *restful.Request, response *restful.Response) {
	s.host.ServeLogs(response, request.Request)
}

type execRequestParams struct {
	podNamespace  string
	podName       string
	podUID        types.UID
	containerName string
	cmd           []string
}

func getExecRequestParams(req *restful.Request) execRequestParams {
	return execRequestParams{
		podNamespace:  req.PathParameter("podNamespace"),
		podName:       req.PathParameter("podID"),
		podUID:        types.UID(req.PathParameter("uid")),
		containerName: req.PathParameter("containerName"),
		cmd:           req.Request.URL.Query()[api.ExecCommandParam],
	}
}

type portForwardRequestParams struct {
	podNamespace string
	podName      string
	podUID       types.UID
}

func getPortForwardRequestParams(req *restful.Request) portForwardRequestParams {
	return portForwardRequestParams{
		podNamespace: req.PathParameter("podNamespace"),
		podName:      req.PathParameter("podID"),
		podUID:       types.UID(req.PathParameter("uid")),
	}
}

type responder struct{}

func (r *responder) Error(w http.ResponseWriter, req *http.Request, err error) {
	klog.ErrorS(err, "Error while proxying request")
	http.Error(w, err.Error(), http.StatusInternalServerError)
}

// proxyStream proxies stream to url.
func proxyStream(w http.ResponseWriter, r *http.Request, url *url.URL) {
	// TODO(random-liu): Set MaxBytesPerSec to throttle the stream.
	handler := proxy.NewUpgradeAwareHandler(url, nil /*transport*/, false /*wrapTransport*/, true /*upgradeRequired*/, &responder{})
	handler.ServeHTTP(w, r)
}

// getAttach handles requests to attach to a container.
func (s *Server) getAttach(request *restful.Request, response *restful.Response) {
	params := getExecRequestParams(request)
	streamOpts, err := remotecommandserver.NewOptions(request.Request)
	if err != nil {
		utilruntime.HandleError(err)
		response.WriteError(http.StatusBadRequest, err)
		return
	}
	pod, ok := s.host.GetPodByName(params.podNamespace, params.podName)
	if !ok {
		response.WriteError(http.StatusNotFound, fmt.Errorf("pod does not exist"))
		return
	}

	podFullName := kubecontainer.GetPodFullName(pod)
	url, err := s.host.GetAttach(podFullName, params.podUID, params.containerName, *streamOpts)
	if err != nil {
		streaming.WriteError(err, response.ResponseWriter)
		return
	}

	proxyStream(response.ResponseWriter, request.Request, url)
}

// getExec handles requests to run a command inside a container.
func (s *Server) getExec(request *restful.Request, response *restful.Response) {
	params := getExecRequestParams(request)
	streamOpts, err := remotecommandserver.NewOptions(request.Request)
	if err != nil {
		utilruntime.HandleError(err)
		response.WriteError(http.StatusBadRequest, err)
		return
	}
	pod, ok := s.host.GetPodByName(params.podNamespace, params.podName)
	if !ok {
		response.WriteError(http.StatusNotFound, fmt.Errorf("pod does not exist"))
		return
	}

	podFullName := kubecontainer.GetPodFullName(pod)
	url, err := s.host.GetExec(podFullName, params.podUID, params.containerName, params.cmd, *streamOpts)
	if err != nil {
		streaming.WriteError(err, response.ResponseWriter)
		return
	}
	proxyStream(response.ResponseWriter, request.Request, url)
}

// getRun handles requests to run a command inside a container.
func (s *Server) getRun(request *restful.Request, response *restful.Response) {
	params := getExecRequestParams(request)
	pod, ok := s.host.GetPodByName(params.podNamespace, params.podName)
	if !ok {
		response.WriteError(http.StatusNotFound, fmt.Errorf("pod does not exist"))
		return
	}

	// For legacy reasons, run uses different query param than exec.
	params.cmd = strings.Split(request.QueryParameter("cmd"), " ")
	data, err := s.host.RunInContainer(kubecontainer.GetPodFullName(pod), params.podUID, params.containerName, params.cmd)
	if err != nil {
		response.WriteError(http.StatusInternalServerError, err)
		return
	}
	writeJSONResponse(response, data)
}

// Derived from go-restful writeJSON.
func writeJSONResponse(response *restful.Response, data []byte) {
	if data == nil {
		response.WriteHeader(http.StatusOK)
		// do not write a nil representation
		return
	}
	response.Header().Set(restful.HEADER_ContentType, restful.MIME_JSON)
	response.WriteHeader(http.StatusOK)
	if _, err := response.Write(data); err != nil {
		klog.ErrorS(err, "Error writing response")
	}
}

// getPortForward handles a new restful port forward request. It determines the
// pod name and uid and then calls ServePortForward.
func (s *Server) getPortForward(request *restful.Request, response *restful.Response) {
	params := getPortForwardRequestParams(request)

	portForwardOptions, err := portforward.NewV4Options(request.Request)
	if err != nil {
		utilruntime.HandleError(err)
		response.WriteError(http.StatusBadRequest, err)
		return
	}
	pod, ok := s.host.GetPodByName(params.podNamespace, params.podName)
	if !ok {
		response.WriteError(http.StatusNotFound, fmt.Errorf("pod does not exist"))
		return
	}
	if len(params.podUID) > 0 && pod.UID != params.podUID {
		response.WriteError(http.StatusNotFound, fmt.Errorf("pod not found"))
		return
	}

	url, err := s.host.GetPortForward(pod.Name, pod.Namespace, pod.UID, *portForwardOptions)
	if err != nil {
		streaming.WriteError(err, response.ResponseWriter)
		return
	}
	proxyStream(response.ResponseWriter, request.Request, url)
}

// checkpoint handles the checkpoint API request. It checks if the requested
// podNamespace, pod and container actually exist and only then calls out
// to the runtime to actually checkpoint the container.
func (s *Server) checkpoint(request *restful.Request, response *restful.Response) {
	pod, ok := s.host.GetPodByName(request.PathParameter("podNamespace"), request.PathParameter("podID"))
	if !ok {
		response.WriteError(http.StatusNotFound, fmt.Errorf("pod does not exist"))
		return
	}

	containerName := request.PathParameter("containerName")

	found := false
	for _, container := range pod.Spec.Containers {
		if container.Name == containerName {
			found = true
		}
	}
	if !found {
		for _, container := range pod.Spec.InitContainers {
			if container.Name == containerName {
				found = true
			}
		}
	}
	if !found {
		for _, container := range pod.Spec.EphemeralContainers {
			if container.Name == containerName {
				found = true
			}
		}
	}
	if !found {
		response.WriteError(
			http.StatusNotFound,
			fmt.Errorf("container %v does not exist", containerName),
		)
		return
	}

	options := &runtimeapi.CheckpointContainerRequest{}
	// Query parameter to select an optional timeout. Without the timeout parameter
	// the checkpoint command will use the default CRI timeout.
	timeouts := request.Request.URL.Query()["timeout"]
	if len(timeouts) > 0 {
		// If the user specified one or multiple values for timeouts we
		// are using the last available value.
		timeout, err := strconv.ParseInt(timeouts[len(timeouts)-1], 10, 64)
		if err != nil {
			response.WriteError(
				http.StatusNotFound,
				fmt.Errorf("cannot parse value of timeout parameter"),
			)
			return
		}
		options.Timeout = timeout
	}

	if err := s.host.CheckpointContainer(pod.UID, kubecontainer.GetPodFullName(pod), containerName, options); err != nil {
		response.WriteError(
			http.StatusInternalServerError,
			fmt.Errorf(
				"checkpointing of %v/%v/%v failed (%v)",
				request.PathParameter("podNamespace"),
				request.PathParameter("podID"),
				containerName,
				err,
			),
		)
		return
	}
	writeJSONResponse(
		response,
		[]byte(fmt.Sprintf("{\"items\":[\"%s\"]}", options.Location)),
	)
}

// getURLRootPath trims a URL path.
// For paths in the format of "/metrics/xxx", "metrics/xxx" is returned;
// For all other paths, the first part of the path is returned.
func getURLRootPath(path string) string {
	parts := strings.SplitN(strings.TrimPrefix(path, "/"), "/", 3)
	if len(parts) == 0 {
		return path
	}

	if parts[0] == "metrics" && len(parts) > 1 {
		return fmt.Sprintf("%s/%s", parts[0], parts[1])

	}
	return parts[0]
}

var longRunningRequestPathMap = map[string]bool{
	"exec":        true,
	"attach":      true,
	"portforward": true,
	"debug":       true,
}

// isLongRunningRequest determines whether the request is long-running or not.
func isLongRunningRequest(path string) bool {
	_, ok := longRunningRequestPathMap[path]
	return ok
}

var statusesNoTracePred = httplog.StatusIsNot(
	http.StatusOK,
	http.StatusFound,
	http.StatusMovedPermanently,
	http.StatusTemporaryRedirect,
	http.StatusBadRequest,
	http.StatusNotFound,
	http.StatusSwitchingProtocols,
)

// ServeHTTP responds to HTTP requests on the Kubelet.
func (s *Server) ServeHTTP(w http.ResponseWriter, req *http.Request) {
	handler := httplog.WithLogging(s.restfulCont, statusesNoTracePred)

	// monitor http requests
	var serverType string
	if s.auth == nil {
		serverType = "readonly"
	} else {
		serverType = "readwrite"
	}

	method, path := s.getMetricMethodBucket(req.Method), s.getMetricBucket(req.URL.Path)

	longRunning := strconv.FormatBool(isLongRunningRequest(path))

	servermetrics.HTTPRequests.WithLabelValues(method, path, serverType, longRunning).Inc()

	servermetrics.HTTPInflightRequests.WithLabelValues(method, path, serverType, longRunning).Inc()
	defer servermetrics.HTTPInflightRequests.WithLabelValues(method, path, serverType, longRunning).Dec()

	startTime := time.Now()
	defer servermetrics.HTTPRequestsDuration.WithLabelValues(method, path, serverType, longRunning).Observe(servermetrics.SinceInSeconds(startTime))

	handler.ServeHTTP(w, req)
}

// prometheusHostAdapter adapts the HostInterface to the interface expected by the
// cAdvisor prometheus collector.
type prometheusHostAdapter struct {
	host HostInterface
}

func (a prometheusHostAdapter) GetRequestedContainersInfo(containerName string, options cadvisorv2.RequestOptions) (map[string]*cadvisorapi.ContainerInfo, error) {
	return a.host.GetRequestedContainersInfo(containerName, options)
}
func (a prometheusHostAdapter) GetVersionInfo() (*cadvisorapi.VersionInfo, error) {
	return a.host.GetVersionInfo()
}
func (a prometheusHostAdapter) GetMachineInfo() (*cadvisorapi.MachineInfo, error) {
	return a.host.GetCachedMachineInfo()
}

func containerPrometheusLabelsFunc(s stats.Provider) metrics.ContainerLabelsFunc {
	// containerPrometheusLabels maps cAdvisor labels to prometheus labels.
	return func(c *cadvisorapi.ContainerInfo) map[string]string {
		// Prometheus requires that all metrics in the same family have the same labels,
		// so we arrange to supply blank strings for missing labels
		var name, image, podName, namespace, containerName string
		if len(c.Aliases) > 0 {
			name = c.Aliases[0]
		}
		image = c.Spec.Image
		if v, ok := c.Spec.Labels[kubelettypes.KubernetesPodNameLabel]; ok {
			podName = v
		}
		if v, ok := c.Spec.Labels[kubelettypes.KubernetesPodNamespaceLabel]; ok {
			namespace = v
		}
		if v, ok := c.Spec.Labels[kubelettypes.KubernetesContainerNameLabel]; ok {
			containerName = v
		}
		// Associate pod cgroup with pod so we have an accurate accounting of sandbox
		if podName == "" && namespace == "" {
			if pod, found := s.GetPodByCgroupfs(c.Name); found {
				podName = pod.Name
				namespace = pod.Namespace
			}
		}
		set := map[string]string{
			metrics.LabelID:    c.Name,
			metrics.LabelName:  name,
			metrics.LabelImage: image,
			"pod":              podName,
			"namespace":        namespace,
			"container":        containerName,
		}
		return set
	}
}<|MERGE_RESOLUTION|>--- conflicted
+++ resolved
@@ -390,15 +390,6 @@
 		cadvisormetrics.AppMetrics:          struct{}{},
 		cadvisormetrics.ProcessMetrics:      struct{}{},
 		cadvisormetrics.OOMMetrics:          struct{}{},
-<<<<<<< HEAD
-	}
-
-	// Only add the Accelerator metrics if the feature is inactive
-	// Note: Accelerator metrics will be removed in the future, hence the feature gate.
-	if !utilfeature.DefaultFeatureGate.Enabled(features.DisableAcceleratorUsageMetrics) {
-		includedMetrics[cadvisormetrics.AcceleratorUsageMetrics] = struct{}{}
-=======
->>>>>>> e8d3e9b1
 	}
 
 	cadvisorOpts := cadvisorv2.RequestOptions{
