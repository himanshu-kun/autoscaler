--- conflicted
+++ resolved
@@ -111,10 +111,6 @@
 	"k8s.io/kubernetes/pkg/kubelet/util/sliceutils"
 	"k8s.io/kubernetes/pkg/kubelet/volumemanager"
 	"k8s.io/kubernetes/pkg/security/apparmor"
-<<<<<<< HEAD
-	sysctlallowlist "k8s.io/kubernetes/pkg/security/podsecuritypolicy/sysctl"
-=======
->>>>>>> e8d3e9b1
 	"k8s.io/kubernetes/pkg/util/oom"
 	"k8s.io/kubernetes/pkg/volume"
 	"k8s.io/kubernetes/pkg/volume/csi"
@@ -241,10 +237,7 @@
 	ProbeManager         prober.Manager
 	Recorder             record.EventRecorder
 	Subpather            subpath.Interface
-<<<<<<< HEAD
-=======
 	TracerProvider       trace.TracerProvider
->>>>>>> e8d3e9b1
 	VolumePlugins        []volume.VolumePlugin
 	DynamicPluginProber  volume.DynamicPluginProber
 	TLSOptions           *server.TLSOptions
@@ -687,10 +680,6 @@
 			kubeDeps.RemoteRuntimeService,
 			kubeDeps.RemoteImageService,
 			hostStatsProvider,
-<<<<<<< HEAD
-			utilfeature.DefaultFeatureGate.Enabled(features.DisableAcceleratorUsageMetrics),
-=======
->>>>>>> e8d3e9b1
 			utilfeature.DefaultFeatureGate.Enabled(features.PodAndContainerStatsFromCRI))
 	}
 
@@ -792,11 +781,7 @@
 
 	// Safe, allowed sysctls can always be used as unsafe sysctls in the spec.
 	// Hence, we concatenate those two lists.
-<<<<<<< HEAD
-	safeAndUnsafeSysctls := append(sysctlallowlist.SafeSysctlAllowlist(), allowedUnsafeSysctls...)
-=======
 	safeAndUnsafeSysctls := append(sysctl.SafeSysctlAllowlist(), allowedUnsafeSysctls...)
->>>>>>> e8d3e9b1
 	sysctlsAllowlist, err := sysctl.NewAllowlist(safeAndUnsafeSysctls)
 	if err != nil {
 		return nil, err
@@ -840,10 +825,7 @@
 
 	// setup node shutdown manager
 	shutdownManager, shutdownAdmitHandler := nodeshutdown.NewManager(&nodeshutdown.Config{
-<<<<<<< HEAD
-=======
 		Logger:                           logger,
->>>>>>> e8d3e9b1
 		ProbeManager:                     klet.probeManager,
 		Recorder:                         kubeDeps.Recorder,
 		NodeRef:                          nodeRef,
@@ -1198,12 +1180,9 @@
 
 	// Handles node shutdown events for the Node.
 	shutdownManager nodeshutdown.Manager
-<<<<<<< HEAD
-=======
 
 	// Manage user namespaces
 	usernsManager *usernsManager
->>>>>>> e8d3e9b1
 }
 
 // ListPodStats is delegated to StatsProvider, which implements stats.Provider interface
@@ -1284,14 +1263,11 @@
 	if err := os.MkdirAll(kl.getPodResourcesDir(), 0750); err != nil {
 		return fmt.Errorf("error creating podresources directory: %v", err)
 	}
-<<<<<<< HEAD
-=======
 	if utilfeature.DefaultFeatureGate.Enabled(features.ContainerCheckpoint) {
 		if err := os.MkdirAll(kl.getCheckpointsDir(), 0700); err != nil {
 			return fmt.Errorf("error creating checkpoint directory: %v", err)
 		}
 	}
->>>>>>> e8d3e9b1
 	if selinux.GetEnabled() {
 		err := selinux.SetFileLabel(pluginRegistrationDir, config.KubeletPluginsDirSELinuxLabel)
 		if err != nil {
@@ -1510,31 +1486,6 @@
 // Arguments:
 //
 // updateType - whether this is a create (first time) or an update, should
-<<<<<<< HEAD
-//   only be used for metrics since this method must be reentrant
-// pod - the pod that is being set up
-// mirrorPod - the mirror pod known to the kubelet for this pod, if any
-// podStatus - the most recent pod status observed for this pod which can
-//   be used to determine the set of actions that should be taken during
-//   this loop of syncPod
-//
-// The workflow is:
-// * If the pod is being created, record pod worker start latency
-// * Call generateAPIPodStatus to prepare an v1.PodStatus for the pod
-// * If the pod is being seen as running for the first time, record pod
-//   start latency
-// * Update the status of the pod in the status manager
-// * Stop the pod's containers if it should not be running due to soft
-//   admission
-// * Ensure any background tracking for a runnable pod is started
-// * Create a mirror pod if the pod is a static pod, and does not
-//   already have a mirror pod
-// * Create the data directories for the pod if they do not exist
-// * Wait for volumes to attach/mount
-// * Fetch the pull secrets for the pod
-// * Call the container runtime's SyncPod callback
-// * Update the traffic shaping for the pod's ingress and egress limits
-=======
 //
 //	only be used for metrics since this method must be reentrant
 //
@@ -1561,7 +1512,6 @@
 //   - Fetch the pull secrets for the pod
 //   - Call the container runtime's SyncPod callback
 //   - Update the traffic shaping for the pod's ingress and egress limits
->>>>>>> e8d3e9b1
 //
 // If any step of this workflow errors, the error is returned, and is repeated
 // on the next syncPod call.
@@ -2320,12 +2270,6 @@
 		}
 		mirrorPod, _ := kl.podManager.GetMirrorPodByPod(pod)
 		kl.dispatchWork(pod, kubetypes.SyncPodCreate, mirrorPod, start)
-<<<<<<< HEAD
-		// TODO: move inside syncPod and make reentrant
-		// https://github.com/kubernetes/kubernetes/issues/105014
-		kl.probeManager.AddPod(pod)
-=======
->>>>>>> e8d3e9b1
 	}
 }
 
@@ -2359,13 +2303,6 @@
 		if err := kl.deletePod(pod); err != nil {
 			klog.V(2).InfoS("Failed to delete pod", "pod", klog.KObj(pod), "err", err)
 		}
-<<<<<<< HEAD
-		// TODO: move inside syncTerminatingPod|syncTerminatedPod (we should stop probing
-		// once the pod kill is acknowledged and during eviction)
-		// https://github.com/kubernetes/kubernetes/issues/105014
-		kl.probeManager.RemovePod(pod)
-=======
->>>>>>> e8d3e9b1
 	}
 }
 
