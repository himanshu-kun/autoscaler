/*
Copyright 2015 The Kubernetes Authors.

Licensed under the Apache License, Version 2.0 (the "License");
you may not use this file except in compliance with the License.
You may obtain a copy of the License at

    http://www.apache.org/licenses/LICENSE-2.0

Unless required by applicable law or agreed to in writing, software
distributed under the License is distributed on an "AS IS" BASIS,
WITHOUT WARRANTIES OR CONDITIONS OF ANY KIND, either express or implied.
See the License for the specific language governing permissions and
limitations under the License.
*/

package kubemark

import (
	"fmt"
	"time"

	v1 "k8s.io/api/core/v1"
	"k8s.io/klog/v2"
	"k8s.io/mount-utils"

	metav1 "k8s.io/apimachinery/pkg/apis/meta/v1"
	clientset "k8s.io/client-go/kubernetes"
	internalapi "k8s.io/cri-api/pkg/apis"
	kubeletapp "k8s.io/kubernetes/cmd/kubelet/app"
	"k8s.io/kubernetes/cmd/kubelet/app/options"
	"k8s.io/kubernetes/pkg/kubelet"
	kubeletconfig "k8s.io/kubernetes/pkg/kubelet/apis/config"
	"k8s.io/kubernetes/pkg/kubelet/cadvisor"
	"k8s.io/kubernetes/pkg/kubelet/cm"
	containertest "k8s.io/kubernetes/pkg/kubelet/container/testing"
	probetest "k8s.io/kubernetes/pkg/kubelet/prober/testing"
	kubetypes "k8s.io/kubernetes/pkg/kubelet/types"
	"k8s.io/kubernetes/pkg/util/oom"
	"k8s.io/kubernetes/pkg/volume"
	"k8s.io/kubernetes/pkg/volume/cephfs"
	"k8s.io/kubernetes/pkg/volume/configmap"
	"k8s.io/kubernetes/pkg/volume/csi"
	"k8s.io/kubernetes/pkg/volume/downwardapi"
	"k8s.io/kubernetes/pkg/volume/emptydir"
	"k8s.io/kubernetes/pkg/volume/fc"
	"k8s.io/kubernetes/pkg/volume/git_repo"
	"k8s.io/kubernetes/pkg/volume/glusterfs"
	"k8s.io/kubernetes/pkg/volume/hostpath"
	"k8s.io/kubernetes/pkg/volume/iscsi"
	"k8s.io/kubernetes/pkg/volume/local"
	"k8s.io/kubernetes/pkg/volume/nfs"
	"k8s.io/kubernetes/pkg/volume/portworx"
	"k8s.io/kubernetes/pkg/volume/projected"
	"k8s.io/kubernetes/pkg/volume/rbd"
	"k8s.io/kubernetes/pkg/volume/secret"
	"k8s.io/kubernetes/pkg/volume/util/hostutil"
	"k8s.io/kubernetes/pkg/volume/util/subpath"
	"k8s.io/kubernetes/test/utils"
)

type HollowKubelet struct {
	KubeletFlags         *options.KubeletFlags
	KubeletConfiguration *kubeletconfig.KubeletConfiguration
	KubeletDeps          *kubelet.Dependencies
}

func volumePlugins() []volume.VolumePlugin {
	allPlugins := []volume.VolumePlugin{}
	allPlugins = append(allPlugins, emptydir.ProbeVolumePlugins()...)
	allPlugins = append(allPlugins, git_repo.ProbeVolumePlugins()...)
	allPlugins = append(allPlugins, hostpath.FakeProbeVolumePlugins(volume.VolumeConfig{})...)
	allPlugins = append(allPlugins, nfs.ProbeVolumePlugins(volume.VolumeConfig{})...)
	allPlugins = append(allPlugins, secret.ProbeVolumePlugins()...)
	allPlugins = append(allPlugins, iscsi.ProbeVolumePlugins()...)
	allPlugins = append(allPlugins, glusterfs.ProbeVolumePlugins()...)
	allPlugins = append(allPlugins, rbd.ProbeVolumePlugins()...)
	allPlugins = append(allPlugins, cephfs.ProbeVolumePlugins()...)
	allPlugins = append(allPlugins, downwardapi.ProbeVolumePlugins()...)
	allPlugins = append(allPlugins, fc.ProbeVolumePlugins()...)
	allPlugins = append(allPlugins, configmap.ProbeVolumePlugins()...)
	allPlugins = append(allPlugins, projected.ProbeVolumePlugins()...)
	allPlugins = append(allPlugins, portworx.ProbeVolumePlugins()...)
	allPlugins = append(allPlugins, local.ProbeVolumePlugins()...)
	allPlugins = append(allPlugins, csi.ProbeVolumePlugins()...)
	return allPlugins
}

func NewHollowKubelet(
	flags *options.KubeletFlags,
	config *kubeletconfig.KubeletConfiguration,
	client *clientset.Clientset,
	heartbeatClient *clientset.Clientset,
	cadvisorInterface cadvisor.Interface,
	imageService internalapi.ImageManagerService,
	runtimeService internalapi.RuntimeService,
	containerManager cm.ContainerManager) *HollowKubelet {
	d := &kubelet.Dependencies{
		KubeClient:           client,
		HeartbeatClient:      heartbeatClient,
		ProbeManager:         probetest.FakeManager{},
		RemoteRuntimeService: runtimeService,
		RemoteImageService:   imageService,
		CAdvisorInterface:    cadvisorInterface,
		Cloud:                nil,
		OSInterface:          &containertest.FakeOS{},
		ContainerManager:     containerManager,
		VolumePlugins:        volumePlugins(),
		TLSOptions:           nil,
		OOMAdjuster:          oom.NewFakeOOMAdjuster(),
		Mounter:              &mount.FakeMounter{},
		Subpather:            &subpath.FakeSubpath{},
		HostUtil:             hostutil.NewFakeHostUtil(nil),
	}

	return &HollowKubelet{
		KubeletFlags:         flags,
		KubeletConfiguration: config,
		KubeletDeps:          d,
	}
}

// Starts this HollowKubelet and blocks.
func (hk *HollowKubelet) Run() {
	if err := kubeletapp.RunKubelet(&options.KubeletServer{
		KubeletFlags:         *hk.KubeletFlags,
		KubeletConfiguration: *hk.KubeletConfiguration,
	}, hk.KubeletDeps, false); err != nil {
		klog.Fatalf("Failed to run HollowKubelet: %v. Exiting.", err)
	}
	select {}
}

// HollowKubletOptions contains settable parameters for hollow kubelet.
type HollowKubletOptions struct {
	NodeName            string
	KubeletPort         int
	KubeletReadOnlyPort int
	MaxPods             int
	PodsPerCore         int
	NodeLabels          map[string]string
	RegisterWithTaints  []v1.Taint
}

// Builds a KubeletConfiguration for the HollowKubelet, ensuring that the
// usual defaults are applied for fields we do not override.
func GetHollowKubeletConfig(opt *HollowKubletOptions) (*options.KubeletFlags, *kubeletconfig.KubeletConfiguration) {
	testRootDir := utils.MakeTempDirOrDie("hollow-kubelet.", "")
	podFilePath := utils.MakeTempDirOrDie("static-pods", testRootDir)
	klog.Infof("Using %s as root dir for hollow-kubelet", testRootDir)

	// Flags struct
	f := options.NewKubeletFlags()
	f.RootDirectory = testRootDir
	f.HostnameOverride = opt.NodeName
	f.MinimumGCAge = metav1.Duration{Duration: 1 * time.Minute}
	f.MaxContainerCount = 100
	f.MaxPerPodContainerCount = 2
	f.NodeLabels = opt.NodeLabels
	f.RegisterSchedulable = true
	f.RemoteImageEndpoint = "unix:///run/containerd/containerd.sock"

	// Config struct
	c, err := options.NewKubeletConfiguration()
	if err != nil {
		panic(err)
	}

	c.StaticPodURL = ""
	c.EnableServer = true
	c.Address = "0.0.0.0" /* bind address */
	c.Port = int32(opt.KubeletPort)
	c.ReadOnlyPort = int32(opt.KubeletReadOnlyPort)
	c.StaticPodPath = podFilePath
	c.FileCheckFrequency.Duration = 20 * time.Second
	c.HTTPCheckFrequency.Duration = 20 * time.Second
	c.NodeStatusUpdateFrequency.Duration = 10 * time.Second
	c.NodeStatusReportFrequency.Duration = 5 * time.Minute
	c.SyncFrequency.Duration = 10 * time.Second
	c.EvictionPressureTransitionPeriod.Duration = 5 * time.Minute
	c.MaxPods = int32(opt.MaxPods)
	c.PodsPerCore = int32(opt.PodsPerCore)
	c.ClusterDNS = []string{}
	c.ImageGCHighThresholdPercent = 90
	c.ImageGCLowThresholdPercent = 80
	c.ProviderID = fmt.Sprintf("kubemark://%v", opt.NodeName)
	c.VolumeStatsAggPeriod.Duration = time.Minute
	c.CgroupRoot = ""
	c.CPUCFSQuota = true
	c.EnableControllerAttachDetach = false
	c.EnableDebuggingHandlers = true
	c.CgroupsPerQOS = false
	// hairpin-veth is used to allow hairpin packets. Note that this deviates from
	// what the "real" kubelet currently does, because there's no way to
	// set promiscuous mode on docker0.
	c.HairpinMode = kubeletconfig.HairpinVeth
	c.MaxOpenFiles = 1024
	c.RegistryBurst = 10
	c.RegistryPullQPS = 5.0
	c.ResolverConfig = kubetypes.ResolvConfDefault
	c.KubeletCgroups = "/kubelet"
	c.SerializeImagePulls = true
	c.SystemCgroups = ""
	c.ProtectKernelDefaults = false
	c.RegisterWithTaints = opt.RegisterWithTaints
	c.RegisterNode = true
<<<<<<< HEAD
=======
	c.LocalStorageCapacityIsolation = true
>>>>>>> e8d3e9b1

	return f, c
}<|MERGE_RESOLUTION|>--- conflicted
+++ resolved
@@ -204,10 +204,7 @@
 	c.ProtectKernelDefaults = false
 	c.RegisterWithTaints = opt.RegisterWithTaints
 	c.RegisterNode = true
-<<<<<<< HEAD
-=======
 	c.LocalStorageCapacityIsolation = true
->>>>>>> e8d3e9b1
 
 	return f, c
 }