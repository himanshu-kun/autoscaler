/*
 *
 * Copyright 2018 gRPC authors.
 *
 * Licensed under the Apache License, Version 2.0 (the "License");
 * you may not use this file except in compliance with the License.
 * You may obtain a copy of the License at
 *
 *     http://www.apache.org/licenses/LICENSE-2.0
 *
 * Unless required by applicable law or agreed to in writing, software
 * distributed under the License is distributed on an "AS IS" BASIS,
 * WITHOUT WARRANTIES OR CONDITIONS OF ANY KIND, either express or implied.
 * See the License for the specific language governing permissions and
 * limitations under the License.
 *
 */

// Package channelz defines APIs for enabling channelz service, entry
// registration/deletion, and accessing channelz data. It also defines channelz
// metric struct formats.
//
// All APIs in this package are experimental.
package channelz

import (
	"context"
	"errors"
	"fmt"
	"sort"
	"sync"
	"sync/atomic"
	"time"

	"google.golang.org/grpc/grpclog"
)

const (
	defaultMaxTraceEntry int32 = 30
)

var (
	db    dbWrapper
	idGen idGenerator
	// EntryPerPage defines the number of channelz entries to be shown on a web page.
	EntryPerPage  = int64(50)
	curState      int32
	maxTraceEntry = defaultMaxTraceEntry
)

// TurnOn turns on channelz data collection.
func TurnOn() {
	if !IsOn() {
		db.set(newChannelMap())
		idGen.reset()
		atomic.StoreInt32(&curState, 1)
	}
}

// IsOn returns whether channelz data collection is on.
func IsOn() bool {
	return atomic.CompareAndSwapInt32(&curState, 1, 1)
}

// SetMaxTraceEntry sets maximum number of trace entry per entity (i.e. channel/subchannel).
// Setting it to 0 will disable channel tracing.
func SetMaxTraceEntry(i int32) {
	atomic.StoreInt32(&maxTraceEntry, i)
}

// ResetMaxTraceEntryToDefault resets the maximum number of trace entry per entity to default.
func ResetMaxTraceEntryToDefault() {
	atomic.StoreInt32(&maxTraceEntry, defaultMaxTraceEntry)
}

func getMaxTraceEntry() int {
	i := atomic.LoadInt32(&maxTraceEntry)
	return int(i)
}

// dbWarpper wraps around a reference to internal channelz data storage, and
// provide synchronized functionality to set and get the reference.
type dbWrapper struct {
	mu sync.RWMutex
	DB *channelMap
}

func (d *dbWrapper) set(db *channelMap) {
	d.mu.Lock()
	d.DB = db
	d.mu.Unlock()
}

func (d *dbWrapper) get() *channelMap {
	d.mu.RLock()
	defer d.mu.RUnlock()
	return d.DB
}

// NewChannelzStorageForTesting initializes channelz data storage and id
// generator for testing purposes.
//
// Returns a cleanup function to be invoked by the test, which waits for up to
// 10s for all channelz state to be reset by the grpc goroutines when those
// entities get closed. This cleanup function helps with ensuring that tests
// don't mess up each other.
func NewChannelzStorageForTesting() (cleanup func() error) {
	db.set(newChannelMap())
	idGen.reset()

	return func() error {
		cm := db.get()
		if cm == nil {
			return nil
		}

		ctx, cancel := context.WithTimeout(context.Background(), 10*time.Second)
		defer cancel()
		ticker := time.NewTicker(10 * time.Millisecond)
		defer ticker.Stop()
		for {
			cm.mu.RLock()
			topLevelChannels, servers, channels, subChannels, listenSockets, normalSockets := len(cm.topLevelChannels), len(cm.servers), len(cm.channels), len(cm.subChannels), len(cm.listenSockets), len(cm.normalSockets)
			cm.mu.RUnlock()

			if err := ctx.Err(); err != nil {
				return fmt.Errorf("after 10s the channelz map has not been cleaned up yet, topchannels: %d, servers: %d, channels: %d, subchannels: %d, listen sockets: %d, normal sockets: %d", topLevelChannels, servers, channels, subChannels, listenSockets, normalSockets)
			}
			if topLevelChannels == 0 && servers == 0 && channels == 0 && subChannels == 0 && listenSockets == 0 && normalSockets == 0 {
				return nil
			}
			<-ticker.C
		}
	}
}

// GetTopChannels returns a slice of top channel's ChannelMetric, along with a
// boolean indicating whether there's more top channels to be queried for.
//
// The arg id specifies that only top channel with id at or above it will be included
// in the result. The returned slice is up to a length of the arg maxResults or
// EntryPerPage if maxResults is zero, and is sorted in ascending id order.
func GetTopChannels(id int64, maxResults int64) ([]*ChannelMetric, bool) {
	return db.get().GetTopChannels(id, maxResults)
}

// GetServers returns a slice of server's ServerMetric, along with a
// boolean indicating whether there's more servers to be queried for.
//
// The arg id specifies that only server with id at or above it will be included
// in the result. The returned slice is up to a length of the arg maxResults or
// EntryPerPage if maxResults is zero, and is sorted in ascending id order.
func GetServers(id int64, maxResults int64) ([]*ServerMetric, bool) {
	return db.get().GetServers(id, maxResults)
}

// GetServerSockets returns a slice of server's (identified by id) normal socket's
// SocketMetric, along with a boolean indicating whether there's more sockets to
// be queried for.
//
// The arg startID specifies that only sockets with id at or above it will be
// included in the result. The returned slice is up to a length of the arg maxResults
// or EntryPerPage if maxResults is zero, and is sorted in ascending id order.
func GetServerSockets(id int64, startID int64, maxResults int64) ([]*SocketMetric, bool) {
	return db.get().GetServerSockets(id, startID, maxResults)
}

// GetChannel returns the ChannelMetric for the channel (identified by id).
func GetChannel(id int64) *ChannelMetric {
	return db.get().GetChannel(id)
}

// GetSubChannel returns the SubChannelMetric for the subchannel (identified by id).
func GetSubChannel(id int64) *SubChannelMetric {
	return db.get().GetSubChannel(id)
}

// GetSocket returns the SocketInternalMetric for the socket (identified by id).
func GetSocket(id int64) *SocketMetric {
	return db.get().GetSocket(id)
}

// GetServer returns the ServerMetric for the server (identified by id).
func GetServer(id int64) *ServerMetric {
	return db.get().GetServer(id)
}

// RegisterChannel registers the given channel c in the channelz database with
// ref as its reference name, and adds it to the child list of its parent
// (identified by pid). pid == nil means no parent.
//
// Returns a unique channelz identifier assigned to this channel.
//
// If channelz is not turned ON, the channelz database is not mutated.
func RegisterChannel(c Channel, pid *Identifier, ref string) *Identifier {
	id := idGen.genID()
	var parent int64
	isTopChannel := true
	if pid != nil {
		isTopChannel = false
		parent = pid.Int()
	}

	if !IsOn() {
		return newIdentifer(RefChannel, id, pid)
	}

	cn := &channel{
		refName:     ref,
		c:           c,
		subChans:    make(map[int64]string),
		nestedChans: make(map[int64]string),
		id:          id,
		pid:         parent,
		trace:       &channelTrace{createdTime: time.Now(), events: make([]*TraceEvent, 0, getMaxTraceEntry())},
	}
	db.get().addChannel(id, cn, isTopChannel, parent)
	return newIdentifer(RefChannel, id, pid)
}

<<<<<<< HEAD
// RegisterSubChannel registers the given channel c in channelz database with ref
// as its reference name, and add it to the child list of its parent (identified
// by pid). It returns the unique channelz tracking id assigned to this subchannel.
func RegisterSubChannel(c Channel, pid int64, ref string) int64 {
	if pid == 0 {
		logger.Error("a SubChannel's parent id cannot be 0")
		return 0
=======
// RegisterSubChannel registers the given subChannel c in the channelz database
// with ref as its reference name, and adds it to the child list of its parent
// (identified by pid).
//
// Returns a unique channelz identifier assigned to this subChannel.
//
// If channelz is not turned ON, the channelz database is not mutated.
func RegisterSubChannel(c Channel, pid *Identifier, ref string) (*Identifier, error) {
	if pid == nil {
		return nil, errors.New("a SubChannel's parent id cannot be nil")
>>>>>>> e8d3e9b1
	}
	id := idGen.genID()
	if !IsOn() {
		return newIdentifer(RefSubChannel, id, pid), nil
	}

	sc := &subChannel{
		refName: ref,
		c:       c,
		sockets: make(map[int64]string),
		id:      id,
		pid:     pid.Int(),
		trace:   &channelTrace{createdTime: time.Now(), events: make([]*TraceEvent, 0, getMaxTraceEntry())},
	}
	db.get().addSubChannel(id, sc, pid.Int())
	return newIdentifer(RefSubChannel, id, pid), nil
}

// RegisterServer registers the given server s in channelz database. It returns
// the unique channelz tracking id assigned to this server.
//
// If channelz is not turned ON, the channelz database is not mutated.
func RegisterServer(s Server, ref string) *Identifier {
	id := idGen.genID()
	if !IsOn() {
		return newIdentifer(RefServer, id, nil)
	}

	svr := &server{
		refName:       ref,
		s:             s,
		sockets:       make(map[int64]string),
		listenSockets: make(map[int64]string),
		id:            id,
	}
	db.get().addServer(id, svr)
	return newIdentifer(RefServer, id, nil)
}

// RegisterListenSocket registers the given listen socket s in channelz database
// with ref as its reference name, and add it to the child list of its parent
// (identified by pid). It returns the unique channelz tracking id assigned to
// this listen socket.
<<<<<<< HEAD
func RegisterListenSocket(s Socket, pid int64, ref string) int64 {
	if pid == 0 {
		logger.Error("a ListenSocket's parent id cannot be 0")
		return 0
=======
//
// If channelz is not turned ON, the channelz database is not mutated.
func RegisterListenSocket(s Socket, pid *Identifier, ref string) (*Identifier, error) {
	if pid == nil {
		return nil, errors.New("a ListenSocket's parent id cannot be 0")
>>>>>>> e8d3e9b1
	}
	id := idGen.genID()
	if !IsOn() {
		return newIdentifer(RefListenSocket, id, pid), nil
	}

	ls := &listenSocket{refName: ref, s: s, id: id, pid: pid.Int()}
	db.get().addListenSocket(id, ls, pid.Int())
	return newIdentifer(RefListenSocket, id, pid), nil
}

// RegisterNormalSocket registers the given normal socket s in channelz database
// with ref as its reference name, and adds it to the child list of its parent
// (identified by pid). It returns the unique channelz tracking id assigned to
// this normal socket.
<<<<<<< HEAD
func RegisterNormalSocket(s Socket, pid int64, ref string) int64 {
	if pid == 0 {
		logger.Error("a NormalSocket's parent id cannot be 0")
		return 0
=======
//
// If channelz is not turned ON, the channelz database is not mutated.
func RegisterNormalSocket(s Socket, pid *Identifier, ref string) (*Identifier, error) {
	if pid == nil {
		return nil, errors.New("a NormalSocket's parent id cannot be 0")
>>>>>>> e8d3e9b1
	}
	id := idGen.genID()
	if !IsOn() {
		return newIdentifer(RefNormalSocket, id, pid), nil
	}

	ns := &normalSocket{refName: ref, s: s, id: id, pid: pid.Int()}
	db.get().addNormalSocket(id, ns, pid.Int())
	return newIdentifer(RefNormalSocket, id, pid), nil
}

// RemoveEntry removes an entry with unique channelz tracking id to be id from
// channelz database.
//
// If channelz is not turned ON, this function is a no-op.
func RemoveEntry(id *Identifier) {
	if !IsOn() {
		return
	}
	db.get().removeEntry(id.Int())
}

// TraceEventDesc is what the caller of AddTraceEvent should provide to describe
// the event to be added to the channel trace.
//
// The Parent field is optional. It is used for an event that will be recorded
// in the entity's parent trace.
type TraceEventDesc struct {
	Desc     string
	Severity Severity
	Parent   *TraceEventDesc
}

<<<<<<< HEAD
// AddTraceEvent adds trace related to the entity with specified id, using the provided TraceEventDesc.
func AddTraceEvent(l grpclog.DepthLoggerV2, id int64, depth int, desc *TraceEventDesc) {
	for d := desc; d != nil; d = d.Parent {
		switch d.Severity {
		case CtUnknown, CtInfo:
			l.InfoDepth(depth+1, d.Desc)
		case CtWarning:
			l.WarningDepth(depth+1, d.Desc)
		case CtError:
			l.ErrorDepth(depth+1, d.Desc)
		}
	}
=======
// AddTraceEvent adds trace related to the entity with specified id, using the
// provided TraceEventDesc.
//
// If channelz is not turned ON, this will simply log the event descriptions.
func AddTraceEvent(l grpclog.DepthLoggerV2, id *Identifier, depth int, desc *TraceEventDesc) {
	// Log only the trace description associated with the bottom most entity.
	switch desc.Severity {
	case CtUnknown, CtInfo:
		l.InfoDepth(depth+1, withParens(id)+desc.Desc)
	case CtWarning:
		l.WarningDepth(depth+1, withParens(id)+desc.Desc)
	case CtError:
		l.ErrorDepth(depth+1, withParens(id)+desc.Desc)
	}

>>>>>>> e8d3e9b1
	if getMaxTraceEntry() == 0 {
		return
	}
	if IsOn() {
		db.get().traceEvent(id.Int(), desc)
	}
}

// channelMap is the storage data structure for channelz.
// Methods of channelMap can be divided in two two categories with respect to locking.
// 1. Methods acquire the global lock.
// 2. Methods that can only be called when global lock is held.
// A second type of method need always to be called inside a first type of method.
type channelMap struct {
	mu               sync.RWMutex
	topLevelChannels map[int64]struct{}
	servers          map[int64]*server
	channels         map[int64]*channel
	subChannels      map[int64]*subChannel
	listenSockets    map[int64]*listenSocket
	normalSockets    map[int64]*normalSocket
}

func newChannelMap() *channelMap {
	return &channelMap{
		topLevelChannels: make(map[int64]struct{}),
		channels:         make(map[int64]*channel),
		listenSockets:    make(map[int64]*listenSocket),
		normalSockets:    make(map[int64]*normalSocket),
		servers:          make(map[int64]*server),
		subChannels:      make(map[int64]*subChannel),
	}
}

func (c *channelMap) addServer(id int64, s *server) {
	c.mu.Lock()
	s.cm = c
	c.servers[id] = s
	c.mu.Unlock()
}

func (c *channelMap) addChannel(id int64, cn *channel, isTopChannel bool, pid int64) {
	c.mu.Lock()
	cn.cm = c
	cn.trace.cm = c
	c.channels[id] = cn
	if isTopChannel {
		c.topLevelChannels[id] = struct{}{}
	} else {
		c.findEntry(pid).addChild(id, cn)
	}
	c.mu.Unlock()
}

func (c *channelMap) addSubChannel(id int64, sc *subChannel, pid int64) {
	c.mu.Lock()
	sc.cm = c
	sc.trace.cm = c
	c.subChannels[id] = sc
	c.findEntry(pid).addChild(id, sc)
	c.mu.Unlock()
}

func (c *channelMap) addListenSocket(id int64, ls *listenSocket, pid int64) {
	c.mu.Lock()
	ls.cm = c
	c.listenSockets[id] = ls
	c.findEntry(pid).addChild(id, ls)
	c.mu.Unlock()
}

func (c *channelMap) addNormalSocket(id int64, ns *normalSocket, pid int64) {
	c.mu.Lock()
	ns.cm = c
	c.normalSockets[id] = ns
	c.findEntry(pid).addChild(id, ns)
	c.mu.Unlock()
}

// removeEntry triggers the removal of an entry, which may not indeed delete the entry, if it has to
// wait on the deletion of its children and until no other entity's channel trace references it.
// It may lead to a chain of entry deletion. For example, deleting the last socket of a gracefully
// shutting down server will lead to the server being also deleted.
func (c *channelMap) removeEntry(id int64) {
	c.mu.Lock()
	c.findEntry(id).triggerDelete()
	c.mu.Unlock()
}

// c.mu must be held by the caller
func (c *channelMap) decrTraceRefCount(id int64) {
	e := c.findEntry(id)
	if v, ok := e.(tracedChannel); ok {
		v.decrTraceRefCount()
		e.deleteSelfIfReady()
	}
}

// c.mu must be held by the caller.
func (c *channelMap) findEntry(id int64) entry {
	var v entry
	var ok bool
	if v, ok = c.channels[id]; ok {
		return v
	}
	if v, ok = c.subChannels[id]; ok {
		return v
	}
	if v, ok = c.servers[id]; ok {
		return v
	}
	if v, ok = c.listenSockets[id]; ok {
		return v
	}
	if v, ok = c.normalSockets[id]; ok {
		return v
	}
	return &dummyEntry{idNotFound: id}
}

// c.mu must be held by the caller
// deleteEntry simply deletes an entry from the channelMap. Before calling this
// method, caller must check this entry is ready to be deleted, i.e removeEntry()
// has been called on it, and no children still exist.
// Conditionals are ordered by the expected frequency of deletion of each entity
// type, in order to optimize performance.
func (c *channelMap) deleteEntry(id int64) {
	var ok bool
	if _, ok = c.normalSockets[id]; ok {
		delete(c.normalSockets, id)
		return
	}
	if _, ok = c.subChannels[id]; ok {
		delete(c.subChannels, id)
		return
	}
	if _, ok = c.channels[id]; ok {
		delete(c.channels, id)
		delete(c.topLevelChannels, id)
		return
	}
	if _, ok = c.listenSockets[id]; ok {
		delete(c.listenSockets, id)
		return
	}
	if _, ok = c.servers[id]; ok {
		delete(c.servers, id)
		return
	}
}

func (c *channelMap) traceEvent(id int64, desc *TraceEventDesc) {
	c.mu.Lock()
	child := c.findEntry(id)
	childTC, ok := child.(tracedChannel)
	if !ok {
		c.mu.Unlock()
		return
	}
	childTC.getChannelTrace().append(&TraceEvent{Desc: desc.Desc, Severity: desc.Severity, Timestamp: time.Now()})
	if desc.Parent != nil {
		parent := c.findEntry(child.getParentID())
		var chanType RefChannelType
		switch child.(type) {
		case *channel:
			chanType = RefChannel
		case *subChannel:
			chanType = RefSubChannel
		}
		if parentTC, ok := parent.(tracedChannel); ok {
			parentTC.getChannelTrace().append(&TraceEvent{
				Desc:      desc.Parent.Desc,
				Severity:  desc.Parent.Severity,
				Timestamp: time.Now(),
				RefID:     id,
				RefName:   childTC.getRefName(),
				RefType:   chanType,
			})
			childTC.incrTraceRefCount()
		}
	}
	c.mu.Unlock()
}

type int64Slice []int64

func (s int64Slice) Len() int           { return len(s) }
func (s int64Slice) Swap(i, j int)      { s[i], s[j] = s[j], s[i] }
func (s int64Slice) Less(i, j int) bool { return s[i] < s[j] }

func copyMap(m map[int64]string) map[int64]string {
	n := make(map[int64]string)
	for k, v := range m {
		n[k] = v
	}
	return n
}

func min(a, b int64) int64 {
	if a < b {
		return a
	}
	return b
}

func (c *channelMap) GetTopChannels(id int64, maxResults int64) ([]*ChannelMetric, bool) {
	if maxResults <= 0 {
		maxResults = EntryPerPage
	}
	c.mu.RLock()
	l := int64(len(c.topLevelChannels))
	ids := make([]int64, 0, l)
	cns := make([]*channel, 0, min(l, maxResults))

	for k := range c.topLevelChannels {
		ids = append(ids, k)
	}
	sort.Sort(int64Slice(ids))
	idx := sort.Search(len(ids), func(i int) bool { return ids[i] >= id })
	count := int64(0)
	var end bool
	var t []*ChannelMetric
	for i, v := range ids[idx:] {
		if count == maxResults {
			break
		}
		if cn, ok := c.channels[v]; ok {
			cns = append(cns, cn)
			t = append(t, &ChannelMetric{
				NestedChans: copyMap(cn.nestedChans),
				SubChans:    copyMap(cn.subChans),
			})
			count++
		}
		if i == len(ids[idx:])-1 {
			end = true
			break
		}
	}
	c.mu.RUnlock()
	if count == 0 {
		end = true
	}

	for i, cn := range cns {
		t[i].ChannelData = cn.c.ChannelzMetric()
		t[i].ID = cn.id
		t[i].RefName = cn.refName
		t[i].Trace = cn.trace.dumpData()
	}
	return t, end
}

func (c *channelMap) GetServers(id, maxResults int64) ([]*ServerMetric, bool) {
	if maxResults <= 0 {
		maxResults = EntryPerPage
	}
	c.mu.RLock()
	l := int64(len(c.servers))
	ids := make([]int64, 0, l)
	ss := make([]*server, 0, min(l, maxResults))
	for k := range c.servers {
		ids = append(ids, k)
	}
	sort.Sort(int64Slice(ids))
	idx := sort.Search(len(ids), func(i int) bool { return ids[i] >= id })
	count := int64(0)
	var end bool
	var s []*ServerMetric
	for i, v := range ids[idx:] {
		if count == maxResults {
			break
		}
		if svr, ok := c.servers[v]; ok {
			ss = append(ss, svr)
			s = append(s, &ServerMetric{
				ListenSockets: copyMap(svr.listenSockets),
			})
			count++
		}
		if i == len(ids[idx:])-1 {
			end = true
			break
		}
	}
	c.mu.RUnlock()
	if count == 0 {
		end = true
	}

	for i, svr := range ss {
		s[i].ServerData = svr.s.ChannelzMetric()
		s[i].ID = svr.id
		s[i].RefName = svr.refName
	}
	return s, end
}

func (c *channelMap) GetServerSockets(id int64, startID int64, maxResults int64) ([]*SocketMetric, bool) {
	if maxResults <= 0 {
		maxResults = EntryPerPage
	}
	var svr *server
	var ok bool
	c.mu.RLock()
	if svr, ok = c.servers[id]; !ok {
		// server with id doesn't exist.
		c.mu.RUnlock()
		return nil, true
	}
	svrskts := svr.sockets
	l := int64(len(svrskts))
	ids := make([]int64, 0, l)
	sks := make([]*normalSocket, 0, min(l, maxResults))
	for k := range svrskts {
		ids = append(ids, k)
	}
	sort.Sort(int64Slice(ids))
	idx := sort.Search(len(ids), func(i int) bool { return ids[i] >= startID })
	count := int64(0)
	var end bool
	for i, v := range ids[idx:] {
		if count == maxResults {
			break
		}
		if ns, ok := c.normalSockets[v]; ok {
			sks = append(sks, ns)
			count++
		}
		if i == len(ids[idx:])-1 {
			end = true
			break
		}
	}
	c.mu.RUnlock()
	if count == 0 {
		end = true
	}
	s := make([]*SocketMetric, 0, len(sks))
	for _, ns := range sks {
		sm := &SocketMetric{}
		sm.SocketData = ns.s.ChannelzMetric()
		sm.ID = ns.id
		sm.RefName = ns.refName
		s = append(s, sm)
	}
	return s, end
}

func (c *channelMap) GetChannel(id int64) *ChannelMetric {
	cm := &ChannelMetric{}
	var cn *channel
	var ok bool
	c.mu.RLock()
	if cn, ok = c.channels[id]; !ok {
		// channel with id doesn't exist.
		c.mu.RUnlock()
		return nil
	}
	cm.NestedChans = copyMap(cn.nestedChans)
	cm.SubChans = copyMap(cn.subChans)
	// cn.c can be set to &dummyChannel{} when deleteSelfFromMap is called. Save a copy of cn.c when
	// holding the lock to prevent potential data race.
	chanCopy := cn.c
	c.mu.RUnlock()
	cm.ChannelData = chanCopy.ChannelzMetric()
	cm.ID = cn.id
	cm.RefName = cn.refName
	cm.Trace = cn.trace.dumpData()
	return cm
}

func (c *channelMap) GetSubChannel(id int64) *SubChannelMetric {
	cm := &SubChannelMetric{}
	var sc *subChannel
	var ok bool
	c.mu.RLock()
	if sc, ok = c.subChannels[id]; !ok {
		// subchannel with id doesn't exist.
		c.mu.RUnlock()
		return nil
	}
	cm.Sockets = copyMap(sc.sockets)
	// sc.c can be set to &dummyChannel{} when deleteSelfFromMap is called. Save a copy of sc.c when
	// holding the lock to prevent potential data race.
	chanCopy := sc.c
	c.mu.RUnlock()
	cm.ChannelData = chanCopy.ChannelzMetric()
	cm.ID = sc.id
	cm.RefName = sc.refName
	cm.Trace = sc.trace.dumpData()
	return cm
}

func (c *channelMap) GetSocket(id int64) *SocketMetric {
	sm := &SocketMetric{}
	c.mu.RLock()
	if ls, ok := c.listenSockets[id]; ok {
		c.mu.RUnlock()
		sm.SocketData = ls.s.ChannelzMetric()
		sm.ID = ls.id
		sm.RefName = ls.refName
		return sm
	}
	if ns, ok := c.normalSockets[id]; ok {
		c.mu.RUnlock()
		sm.SocketData = ns.s.ChannelzMetric()
		sm.ID = ns.id
		sm.RefName = ns.refName
		return sm
	}
	c.mu.RUnlock()
	return nil
}

func (c *channelMap) GetServer(id int64) *ServerMetric {
	sm := &ServerMetric{}
	var svr *server
	var ok bool
	c.mu.RLock()
	if svr, ok = c.servers[id]; !ok {
		c.mu.RUnlock()
		return nil
	}
	sm.ListenSockets = copyMap(svr.listenSockets)
	c.mu.RUnlock()
	sm.ID = svr.id
	sm.RefName = svr.refName
	sm.ServerData = svr.s.ChannelzMetric()
	return sm
}

type idGenerator struct {
	id int64
}

func (i *idGenerator) reset() {
	atomic.StoreInt64(&i.id, 0)
}

func (i *idGenerator) genID() int64 {
	return atomic.AddInt64(&i.id, 1)
}<|MERGE_RESOLUTION|>--- conflicted
+++ resolved
@@ -218,15 +218,6 @@
 	return newIdentifer(RefChannel, id, pid)
 }
 
-<<<<<<< HEAD
-// RegisterSubChannel registers the given channel c in channelz database with ref
-// as its reference name, and add it to the child list of its parent (identified
-// by pid). It returns the unique channelz tracking id assigned to this subchannel.
-func RegisterSubChannel(c Channel, pid int64, ref string) int64 {
-	if pid == 0 {
-		logger.Error("a SubChannel's parent id cannot be 0")
-		return 0
-=======
 // RegisterSubChannel registers the given subChannel c in the channelz database
 // with ref as its reference name, and adds it to the child list of its parent
 // (identified by pid).
@@ -237,7 +228,6 @@
 func RegisterSubChannel(c Channel, pid *Identifier, ref string) (*Identifier, error) {
 	if pid == nil {
 		return nil, errors.New("a SubChannel's parent id cannot be nil")
->>>>>>> e8d3e9b1
 	}
 	id := idGen.genID()
 	if !IsOn() {
@@ -281,18 +271,11 @@
 // with ref as its reference name, and add it to the child list of its parent
 // (identified by pid). It returns the unique channelz tracking id assigned to
 // this listen socket.
-<<<<<<< HEAD
-func RegisterListenSocket(s Socket, pid int64, ref string) int64 {
-	if pid == 0 {
-		logger.Error("a ListenSocket's parent id cannot be 0")
-		return 0
-=======
 //
 // If channelz is not turned ON, the channelz database is not mutated.
 func RegisterListenSocket(s Socket, pid *Identifier, ref string) (*Identifier, error) {
 	if pid == nil {
 		return nil, errors.New("a ListenSocket's parent id cannot be 0")
->>>>>>> e8d3e9b1
 	}
 	id := idGen.genID()
 	if !IsOn() {
@@ -308,18 +291,11 @@
 // with ref as its reference name, and adds it to the child list of its parent
 // (identified by pid). It returns the unique channelz tracking id assigned to
 // this normal socket.
-<<<<<<< HEAD
-func RegisterNormalSocket(s Socket, pid int64, ref string) int64 {
-	if pid == 0 {
-		logger.Error("a NormalSocket's parent id cannot be 0")
-		return 0
-=======
 //
 // If channelz is not turned ON, the channelz database is not mutated.
 func RegisterNormalSocket(s Socket, pid *Identifier, ref string) (*Identifier, error) {
 	if pid == nil {
 		return nil, errors.New("a NormalSocket's parent id cannot be 0")
->>>>>>> e8d3e9b1
 	}
 	id := idGen.genID()
 	if !IsOn() {
@@ -353,20 +329,6 @@
 	Parent   *TraceEventDesc
 }
 
-<<<<<<< HEAD
-// AddTraceEvent adds trace related to the entity with specified id, using the provided TraceEventDesc.
-func AddTraceEvent(l grpclog.DepthLoggerV2, id int64, depth int, desc *TraceEventDesc) {
-	for d := desc; d != nil; d = d.Parent {
-		switch d.Severity {
-		case CtUnknown, CtInfo:
-			l.InfoDepth(depth+1, d.Desc)
-		case CtWarning:
-			l.WarningDepth(depth+1, d.Desc)
-		case CtError:
-			l.ErrorDepth(depth+1, d.Desc)
-		}
-	}
-=======
 // AddTraceEvent adds trace related to the entity with specified id, using the
 // provided TraceEventDesc.
 //
@@ -382,7 +344,6 @@
 		l.ErrorDepth(depth+1, withParens(id)+desc.Desc)
 	}
 
->>>>>>> e8d3e9b1
 	if getMaxTraceEntry() == 0 {
 		return
 	}
