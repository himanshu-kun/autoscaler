/*
 *
 * Copyright 2018 gRPC authors.
 *
 * Licensed under the Apache License, Version 2.0 (the "License");
 * you may not use this file except in compliance with the License.
 * You may obtain a copy of the License at
 *
 *     http://www.apache.org/licenses/LICENSE-2.0
 *
 * Unless required by applicable law or agreed to in writing, software
 * distributed under the License is distributed on an "AS IS" BASIS,
 * WITHOUT WARRANTIES OR CONDITIONS OF ANY KIND, either express or implied.
 * See the License for the specific language governing permissions and
 * limitations under the License.
 *
 */

// Package dns implements a dns resolver to be installed as the default resolver
// in grpc.
package dns

import (
	"context"
	"encoding/json"
	"errors"
	"fmt"
	"net"
	"os"
	"strconv"
	"strings"
	"sync"
	"time"

	grpclbstate "google.golang.org/grpc/balancer/grpclb/state"
	"google.golang.org/grpc/grpclog"
	"google.golang.org/grpc/internal/backoff"
	"google.golang.org/grpc/internal/envconfig"
	"google.golang.org/grpc/internal/grpcrand"
	"google.golang.org/grpc/resolver"
	"google.golang.org/grpc/serviceconfig"
)

// EnableSRVLookups controls whether the DNS resolver attempts to fetch gRPCLB
// addresses from SRV records.  Must not be changed after init time.
var EnableSRVLookups = false

var logger = grpclog.Component("dns")

// Globals to stub out in tests. TODO: Perhaps these two can be combined into a
// single variable for testing the resolver?
var (
	newTimer           = time.NewTimer
	newTimerDNSResRate = time.NewTimer
)

func init() {
	resolver.Register(NewBuilder())
}

const (
	defaultPort       = "443"
	defaultDNSSvrPort = "53"
	golang            = "GO"
	// txtPrefix is the prefix string to be prepended to the host name for txt record lookup.
	txtPrefix = "_grpc_config."
	// In DNS, service config is encoded in a TXT record via the mechanism
	// described in RFC-1464 using the attribute name grpc_config.
	txtAttribute = "grpc_config="
)

var (
	errMissingAddr = errors.New("dns resolver: missing address")

	// Addresses ending with a colon that is supposed to be the separator
	// between host and port is not allowed.  E.g. "::" is a valid address as
	// it is an IPv6 address (host only) and "[::]:" is invalid as it ends with
	// a colon as the host and port separator
	errEndsWithColon = errors.New("dns resolver: missing port after port-separator colon")
)

var (
	defaultResolver netResolver = net.DefaultResolver
	// To prevent excessive re-resolution, we enforce a rate limit on DNS
	// resolution requests.
	minDNSResRate = 30 * time.Second
)

var customAuthorityDialler = func(authority string) func(ctx context.Context, network, address string) (net.Conn, error) {
	return func(ctx context.Context, network, address string) (net.Conn, error) {
		var dialer net.Dialer
		return dialer.DialContext(ctx, network, authority)
	}
}

var customAuthorityResolver = func(authority string) (netResolver, error) {
	host, port, err := parseTarget(authority, defaultDNSSvrPort)
	if err != nil {
		return nil, err
	}

	authorityWithPort := net.JoinHostPort(host, port)

	return &net.Resolver{
		PreferGo: true,
		Dial:     customAuthorityDialler(authorityWithPort),
	}, nil
}

// NewBuilder creates a dnsBuilder which is used to factory DNS resolvers.
func NewBuilder() resolver.Builder {
	return &dnsBuilder{}
}

type dnsBuilder struct{}

// Build creates and starts a DNS resolver that watches the name resolution of the target.
func (b *dnsBuilder) Build(target resolver.Target, cc resolver.ClientConn, opts resolver.BuildOptions) (resolver.Resolver, error) {
	host, port, err := parseTarget(target.Endpoint, defaultPort)
	if err != nil {
		return nil, err
	}

	// IP address.
	if ipAddr, ok := formatIP(host); ok {
		addr := []resolver.Address{{Addr: ipAddr + ":" + port}}
		cc.UpdateState(resolver.State{Addresses: addr})
		return deadResolver{}, nil
	}

	// DNS address (non-IP).
	ctx, cancel := context.WithCancel(context.Background())
	d := &dnsResolver{
		host:                 host,
		port:                 port,
		ctx:                  ctx,
		cancel:               cancel,
		cc:                   cc,
		rn:                   make(chan struct{}, 1),
		disableServiceConfig: opts.DisableServiceConfig,
	}

	if target.Authority == "" {
		d.resolver = defaultResolver
	} else {
		d.resolver, err = customAuthorityResolver(target.Authority)
		if err != nil {
			return nil, err
		}
	}

	d.wg.Add(1)
	go d.watcher()
	return d, nil
}

// Scheme returns the naming scheme of this resolver builder, which is "dns".
func (b *dnsBuilder) Scheme() string {
	return "dns"
}

type netResolver interface {
	LookupHost(ctx context.Context, host string) (addrs []string, err error)
	LookupSRV(ctx context.Context, service, proto, name string) (cname string, addrs []*net.SRV, err error)
	LookupTXT(ctx context.Context, name string) (txts []string, err error)
}

// deadResolver is a resolver that does nothing.
type deadResolver struct{}

func (deadResolver) ResolveNow(resolver.ResolveNowOptions) {}

func (deadResolver) Close() {}

// dnsResolver watches for the name resolution update for a non-IP target.
type dnsResolver struct {
	host     string
	port     string
	resolver netResolver
	ctx      context.Context
	cancel   context.CancelFunc
	cc       resolver.ClientConn
	// rn channel is used by ResolveNow() to force an immediate resolution of the target.
	rn chan struct{}
	// wg is used to enforce Close() to return after the watcher() goroutine has finished.
	// Otherwise, data race will be possible. [Race Example] in dns_resolver_test we
	// replace the real lookup functions with mocked ones to facilitate testing.
	// If Close() doesn't wait for watcher() goroutine finishes, race detector sometimes
	// will warns lookup (READ the lookup function pointers) inside watcher() goroutine
	// has data race with replaceNetFunc (WRITE the lookup function pointers).
	wg                   sync.WaitGroup
	disableServiceConfig bool
}

// ResolveNow invoke an immediate resolution of the target that this dnsResolver watches.
func (d *dnsResolver) ResolveNow(resolver.ResolveNowOptions) {
	select {
	case d.rn <- struct{}{}:
	default:
	}
}

// Close closes the dnsResolver.
func (d *dnsResolver) Close() {
	d.cancel()
	d.wg.Wait()
}

func (d *dnsResolver) watcher() {
	defer d.wg.Done()
	backoffIndex := 1
	for {
		state, err := d.lookup()
		if err != nil {
			// Report error to the underlying grpc.ClientConn.
			d.cc.ReportError(err)
		} else {
			err = d.cc.UpdateState(*state)
		}

		var timer *time.Timer
		if err == nil {
			// Success resolving, wait for the next ResolveNow. However, also wait 30 seconds at the very least
			// to prevent constantly re-resolving.
			backoffIndex = 1
			timer = newTimerDNSResRate(minDNSResRate)
			select {
			case <-d.ctx.Done():
				timer.Stop()
				return
			case <-d.rn:
			}
		} else {
			// Poll on an error found in DNS Resolver or an error received from ClientConn.
			timer = newTimer(backoff.DefaultExponential.Backoff(backoffIndex))
			backoffIndex++
		}
		select {
		case <-d.ctx.Done():
			timer.Stop()
			return
		case <-timer.C:
		}
	}
}

func (d *dnsResolver) lookupSRV() ([]resolver.Address, error) {
	if !EnableSRVLookups {
		return nil, nil
	}
	var newAddrs []resolver.Address
	_, srvs, err := d.resolver.LookupSRV(d.ctx, "grpclb", "tcp", d.host)
	if err != nil {
		err = handleDNSError(err, "SRV") // may become nil
		return nil, err
	}
	for _, s := range srvs {
		lbAddrs, err := d.resolver.LookupHost(d.ctx, s.Target)
		if err != nil {
			err = handleDNSError(err, "A") // may become nil
			if err == nil {
				// If there are other SRV records, look them up and ignore this
				// one that does not exist.
				continue
			}
			return nil, err
		}
		for _, a := range lbAddrs {
			ip, ok := formatIP(a)
			if !ok {
				return nil, fmt.Errorf("dns: error parsing A record IP address %v", a)
			}
			addr := ip + ":" + strconv.Itoa(int(s.Port))
			newAddrs = append(newAddrs, resolver.Address{Addr: addr, ServerName: s.Target})
		}
	}
	return newAddrs, nil
}

func handleDNSError(err error, lookupType string) error {
	if dnsErr, ok := err.(*net.DNSError); ok && !dnsErr.IsTimeout && !dnsErr.IsTemporary {
		// Timeouts and temporary errors should be communicated to gRPC to
		// attempt another DNS query (with backoff).  Other errors should be
		// suppressed (they may represent the absence of a TXT record).
		return nil
	}
	if err != nil {
		err = fmt.Errorf("dns: %v record lookup error: %v", lookupType, err)
		logger.Info(err)
	}
	return err
}

func handleDNSError(err error, lookupType string) error {
	err = filterError(err)
	if err != nil {
		err = fmt.Errorf("dns: %v record lookup error: %v", lookupType, err)
		logger.Info(err)
	}
	return err
}

func (d *dnsResolver) lookupTXT() *serviceconfig.ParseResult {
	ss, err := d.resolver.LookupTXT(d.ctx, txtPrefix+d.host)
	if err != nil {
		if envconfig.TXTErrIgnore {
			return nil
		}
		if err = handleDNSError(err, "TXT"); err != nil {
			return &serviceconfig.ParseResult{Err: err}
		}
		return nil
	}
	var res string
	for _, s := range ss {
		res += s
	}

	// TXT record must have "grpc_config=" attribute in order to be used as service config.
	if !strings.HasPrefix(res, txtAttribute) {
		logger.Warningf("dns: TXT record %v missing %v attribute", res, txtAttribute)
		// This is not an error; it is the equivalent of not having a service config.
		return nil
	}
	sc := canaryingSC(strings.TrimPrefix(res, txtAttribute))
	return d.cc.ParseServiceConfig(sc)
}

func (d *dnsResolver) lookupHost() ([]resolver.Address, error) {
<<<<<<< HEAD
	var newAddrs []resolver.Address
=======
>>>>>>> e8d3e9b1
	addrs, err := d.resolver.LookupHost(d.ctx, d.host)
	if err != nil {
		err = handleDNSError(err, "A")
		return nil, err
	}
	newAddrs := make([]resolver.Address, 0, len(addrs))
	for _, a := range addrs {
		ip, ok := formatIP(a)
		if !ok {
			return nil, fmt.Errorf("dns: error parsing A record IP address %v", a)
		}
		addr := ip + ":" + d.port
		newAddrs = append(newAddrs, resolver.Address{Addr: addr})
	}
	return newAddrs, nil
}

func (d *dnsResolver) lookup() (*resolver.State, error) {
	srv, srvErr := d.lookupSRV()
	addrs, hostErr := d.lookupHost()
	if hostErr != nil && (srvErr != nil || len(srv) == 0) {
		return nil, hostErr
	}

	state := resolver.State{Addresses: addrs}
	if len(srv) > 0 {
		state = grpclbstate.Set(state, &grpclbstate.State{BalancerAddresses: srv})
	}
	if !d.disableServiceConfig {
		state.ServiceConfig = d.lookupTXT()
	}
	return &state, nil
}

// formatIP returns ok = false if addr is not a valid textual representation of an IP address.
// If addr is an IPv4 address, return the addr and ok = true.
// If addr is an IPv6 address, return the addr enclosed in square brackets and ok = true.
func formatIP(addr string) (addrIP string, ok bool) {
	ip := net.ParseIP(addr)
	if ip == nil {
		return "", false
	}
	if ip.To4() != nil {
		return addr, true
	}
	return "[" + addr + "]", true
}

// parseTarget takes the user input target string and default port, returns formatted host and port info.
// If target doesn't specify a port, set the port to be the defaultPort.
// If target is in IPv6 format and host-name is enclosed in square brackets, brackets
// are stripped when setting the host.
// examples:
// target: "www.google.com" defaultPort: "443" returns host: "www.google.com", port: "443"
// target: "ipv4-host:80" defaultPort: "443" returns host: "ipv4-host", port: "80"
// target: "[ipv6-host]" defaultPort: "443" returns host: "ipv6-host", port: "443"
// target: ":80" defaultPort: "443" returns host: "localhost", port: "80"
func parseTarget(target, defaultPort string) (host, port string, err error) {
	if target == "" {
		return "", "", errMissingAddr
	}
	if ip := net.ParseIP(target); ip != nil {
		// target is an IPv4 or IPv6(without brackets) address
		return target, defaultPort, nil
	}
	if host, port, err = net.SplitHostPort(target); err == nil {
		if port == "" {
			// If the port field is empty (target ends with colon), e.g. "[::1]:", this is an error.
			return "", "", errEndsWithColon
		}
		// target has port, i.e ipv4-host:port, [ipv6-host]:port, host-name:port
		if host == "" {
			// Keep consistent with net.Dial(): If the host is empty, as in ":80", the local system is assumed.
			host = "localhost"
		}
		return host, port, nil
	}
	if host, port, err = net.SplitHostPort(target + ":" + defaultPort); err == nil {
		// target doesn't have port
		return host, port, nil
	}
	return "", "", fmt.Errorf("invalid target address %v, error info: %v", target, err)
}

type rawChoice struct {
	ClientLanguage *[]string        `json:"clientLanguage,omitempty"`
	Percentage     *int             `json:"percentage,omitempty"`
	ClientHostName *[]string        `json:"clientHostName,omitempty"`
	ServiceConfig  *json.RawMessage `json:"serviceConfig,omitempty"`
}

func containsString(a *[]string, b string) bool {
	if a == nil {
		return true
	}
	for _, c := range *a {
		if c == b {
			return true
		}
	}
	return false
}

func chosenByPercentage(a *int) bool {
	if a == nil {
		return true
	}
	return grpcrand.Intn(100)+1 <= *a
}

func canaryingSC(js string) string {
	if js == "" {
		return ""
	}
	var rcs []rawChoice
	err := json.Unmarshal([]byte(js), &rcs)
	if err != nil {
		logger.Warningf("dns: error parsing service config json: %v", err)
		return ""
	}
	cliHostname, err := os.Hostname()
	if err != nil {
		logger.Warningf("dns: error getting client hostname: %v", err)
		return ""
	}
	var sc string
	for _, c := range rcs {
		if !containsString(c.ClientLanguage, golang) ||
			!chosenByPercentage(c.Percentage) ||
			!containsString(c.ClientHostName, cliHostname) ||
			c.ServiceConfig == nil {
			continue
		}
		sc = string(*c.ServiceConfig)
		break
	}
	return sc
}<|MERGE_RESOLUTION|>--- conflicted
+++ resolved
@@ -291,15 +291,6 @@
 	return err
 }
 
-func handleDNSError(err error, lookupType string) error {
-	err = filterError(err)
-	if err != nil {
-		err = fmt.Errorf("dns: %v record lookup error: %v", lookupType, err)
-		logger.Info(err)
-	}
-	return err
-}
-
 func (d *dnsResolver) lookupTXT() *serviceconfig.ParseResult {
 	ss, err := d.resolver.LookupTXT(d.ctx, txtPrefix+d.host)
 	if err != nil {
@@ -327,10 +318,6 @@
 }
 
 func (d *dnsResolver) lookupHost() ([]resolver.Address, error) {
-<<<<<<< HEAD
-	var newAddrs []resolver.Address
-=======
->>>>>>> e8d3e9b1
 	addrs, err := d.resolver.LookupHost(d.ctx, d.host)
 	if err != nil {
 		err = handleDNSError(err, "A")
