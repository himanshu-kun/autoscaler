/*
 *
 * Copyright 2017 gRPC authors.
 *
 * Licensed under the Apache License, Version 2.0 (the "License");
 * you may not use this file except in compliance with the License.
 * You may obtain a copy of the License at
 *
 *     http://www.apache.org/licenses/LICENSE-2.0
 *
 * Unless required by applicable law or agreed to in writing, software
 * distributed under the License is distributed on an "AS IS" BASIS,
 * WITHOUT WARRANTIES OR CONDITIONS OF ANY KIND, either express or implied.
 * See the License for the specific language governing permissions and
 * limitations under the License.
 *
 */

package grpc

import (
	"encoding/json"
	"errors"
	"fmt"
	"reflect"
	"strconv"
	"strings"
	"time"

	"google.golang.org/grpc/codes"
	"google.golang.org/grpc/internal"
	internalserviceconfig "google.golang.org/grpc/internal/serviceconfig"
	"google.golang.org/grpc/serviceconfig"
)

const maxInt = int(^uint(0) >> 1)

// MethodConfig defines the configuration recommended by the service providers for a
// particular method.
//
// Deprecated: Users should not use this struct. Service config should be received
// through name resolver, as specified here
// https://github.com/grpc/grpc/blob/master/doc/service_config.md
type MethodConfig = internalserviceconfig.MethodConfig

type lbConfig struct {
	name string
	cfg  serviceconfig.LoadBalancingConfig
}

// ServiceConfig is provided by the service provider and contains parameters for how
// clients that connect to the service should behave.
//
// Deprecated: Users should not use this struct. Service config should be received
// through name resolver, as specified here
// https://github.com/grpc/grpc/blob/master/doc/service_config.md
type ServiceConfig struct {
	serviceconfig.Config

	// LB is the load balancer the service providers recommends. The balancer
	// specified via grpc.WithBalancerName will override this.  This is deprecated;
	// lbConfigs is preferred.  If lbConfig and LB are both present, lbConfig
	// will be used.
	LB *string

	// lbConfig is the service config's load balancing configuration.  If
	// lbConfig and LB are both present, lbConfig will be used.
	lbConfig *lbConfig

	// Methods contains a map for the methods in this service.  If there is an
	// exact match for a method (i.e. /service/method) in the map, use the
	// corresponding MethodConfig.  If there's no exact match, look for the
	// default config for the service (/service/) and use the corresponding
	// MethodConfig if it exists.  Otherwise, the method has no MethodConfig to
	// use.
	Methods map[string]MethodConfig

	// If a retryThrottlingPolicy is provided, gRPC will automatically throttle
	// retry attempts and hedged RPCs when the client’s ratio of failures to
	// successes exceeds a threshold.
	//
	// For each server name, the gRPC client will maintain a token_count which is
	// initially set to maxTokens, and can take values between 0 and maxTokens.
	//
	// Every outgoing RPC (regardless of service or method invoked) will change
	// token_count as follows:
	//
	//   - Every failed RPC will decrement the token_count by 1.
	//   - Every successful RPC will increment the token_count by tokenRatio.
	//
	// If token_count is less than or equal to maxTokens / 2, then RPCs will not
	// be retried and hedged RPCs will not be sent.
	retryThrottling *retryThrottlingPolicy
	// healthCheckConfig must be set as one of the requirement to enable LB channel
	// health check.
	healthCheckConfig *healthCheckConfig
	// rawJSONString stores service config json string that get parsed into
	// this service config struct.
	rawJSONString string
}

// healthCheckConfig defines the go-native version of the LB channel health check config.
type healthCheckConfig struct {
	// serviceName is the service name to use in the health-checking request.
	ServiceName string
}

type jsonRetryPolicy struct {
	MaxAttempts          int
	InitialBackoff       string
	MaxBackoff           string
	BackoffMultiplier    float64
	RetryableStatusCodes []codes.Code
}

// retryThrottlingPolicy defines the go-native version of the retry throttling
// policy defined by the service config here:
// https://github.com/grpc/proposal/blob/master/A6-client-retries.md#integration-with-service-config
type retryThrottlingPolicy struct {
	// The number of tokens starts at maxTokens. The token_count will always be
	// between 0 and maxTokens.
	//
	// This field is required and must be greater than zero.
	MaxTokens float64
	// The amount of tokens to add on each successful RPC. Typically this will
	// be some number between 0 and 1, e.g., 0.1.
	//
	// This field is required and must be greater than zero. Up to 3 decimal
	// places are supported.
	TokenRatio float64
}

func parseDuration(s *string) (*time.Duration, error) {
	if s == nil {
		return nil, nil
	}
	if !strings.HasSuffix(*s, "s") {
		return nil, fmt.Errorf("malformed duration %q", *s)
	}
	ss := strings.SplitN((*s)[:len(*s)-1], ".", 3)
	if len(ss) > 2 {
		return nil, fmt.Errorf("malformed duration %q", *s)
	}
	// hasDigits is set if either the whole or fractional part of the number is
	// present, since both are optional but one is required.
	hasDigits := false
	var d time.Duration
	if len(ss[0]) > 0 {
		i, err := strconv.ParseInt(ss[0], 10, 32)
		if err != nil {
			return nil, fmt.Errorf("malformed duration %q: %v", *s, err)
		}
		d = time.Duration(i) * time.Second
		hasDigits = true
	}
	if len(ss) == 2 && len(ss[1]) > 0 {
		if len(ss[1]) > 9 {
			return nil, fmt.Errorf("malformed duration %q", *s)
		}
		f, err := strconv.ParseInt(ss[1], 10, 64)
		if err != nil {
			return nil, fmt.Errorf("malformed duration %q: %v", *s, err)
		}
		for i := 9; i > len(ss[1]); i-- {
			f *= 10
		}
		d += time.Duration(f)
		hasDigits = true
	}
	if !hasDigits {
		return nil, fmt.Errorf("malformed duration %q", *s)
	}

	return &d, nil
}

type jsonName struct {
	Service string
	Method  string
}

var (
	errDuplicatedName             = errors.New("duplicated name")
	errEmptyServiceNonEmptyMethod = errors.New("cannot combine empty 'service' and non-empty 'method'")
)

func (j jsonName) generatePath() (string, error) {
	if j.Service == "" {
		if j.Method != "" {
			return "", errEmptyServiceNonEmptyMethod
		}
		return "", nil
	}
	res := "/" + j.Service + "/"
	if j.Method != "" {
		res += j.Method
	}
	return res, nil
}

// TODO(lyuxuan): delete this struct after cleaning up old service config implementation.
type jsonMC struct {
	Name                    *[]jsonName
	WaitForReady            *bool
	Timeout                 *string
	MaxRequestMessageBytes  *int64
	MaxResponseMessageBytes *int64
	RetryPolicy             *jsonRetryPolicy
}

// TODO(lyuxuan): delete this struct after cleaning up old service config implementation.
type jsonSC struct {
	LoadBalancingPolicy *string
	LoadBalancingConfig *internalserviceconfig.BalancerConfig
	MethodConfig        *[]jsonMC
	RetryThrottling     *retryThrottlingPolicy
	HealthCheckConfig   *healthCheckConfig
}

func init() {
	internal.ParseServiceConfig = parseServiceConfig
}
func parseServiceConfig(js string) *serviceconfig.ParseResult {
	if len(js) == 0 {
		return &serviceconfig.ParseResult{Err: fmt.Errorf("no JSON service config provided")}
	}
	var rsc jsonSC
	err := json.Unmarshal([]byte(js), &rsc)
	if err != nil {
		logger.Warningf("grpc: parseServiceConfig error unmarshaling %s due to %v", js, err)
		return &serviceconfig.ParseResult{Err: err}
	}
	sc := ServiceConfig{
		LB:                rsc.LoadBalancingPolicy,
		Methods:           make(map[string]MethodConfig),
		retryThrottling:   rsc.RetryThrottling,
		healthCheckConfig: rsc.HealthCheckConfig,
		rawJSONString:     js,
	}
	if c := rsc.LoadBalancingConfig; c != nil {
		sc.lbConfig = &lbConfig{
			name: c.Name,
			cfg:  c.Config,
		}
	}

	if rsc.MethodConfig == nil {
		return &serviceconfig.ParseResult{Config: &sc}
	}

	paths := map[string]struct{}{}
	for _, m := range *rsc.MethodConfig {
		if m.Name == nil {
			continue
		}
		d, err := parseDuration(m.Timeout)
		if err != nil {
			logger.Warningf("grpc: parseServiceConfig error unmarshaling %s due to %v", js, err)
			return &serviceconfig.ParseResult{Err: err}
		}

		mc := MethodConfig{
			WaitForReady: m.WaitForReady,
			Timeout:      d,
		}
		if mc.RetryPolicy, err = convertRetryPolicy(m.RetryPolicy); err != nil {
			logger.Warningf("grpc: parseServiceConfig error unmarshaling %s due to %v", js, err)
			return &serviceconfig.ParseResult{Err: err}
		}
		if m.MaxRequestMessageBytes != nil {
			if *m.MaxRequestMessageBytes > int64(maxInt) {
				mc.MaxReqSize = newInt(maxInt)
			} else {
				mc.MaxReqSize = newInt(int(*m.MaxRequestMessageBytes))
			}
		}
		if m.MaxResponseMessageBytes != nil {
			if *m.MaxResponseMessageBytes > int64(maxInt) {
				mc.MaxRespSize = newInt(maxInt)
			} else {
				mc.MaxRespSize = newInt(int(*m.MaxResponseMessageBytes))
			}
		}
		for i, n := range *m.Name {
			path, err := n.generatePath()
			if err != nil {
				logger.Warningf("grpc: parseServiceConfig error unmarshaling %s due to methodConfig[%d]: %v", js, i, err)
				return &serviceconfig.ParseResult{Err: err}
<<<<<<< HEAD
			}

			if _, ok := paths[path]; ok {
				err = errDuplicatedName
				logger.Warningf("grpc: parseServiceConfig error unmarshaling %s due to methodConfig[%d]: %v", js, i, err)
				return &serviceconfig.ParseResult{Err: err}
			}
=======
			}

			if _, ok := paths[path]; ok {
				err = errDuplicatedName
				logger.Warningf("grpc: parseServiceConfig error unmarshaling %s due to methodConfig[%d]: %v", js, i, err)
				return &serviceconfig.ParseResult{Err: err}
			}
>>>>>>> e8d3e9b1
			paths[path] = struct{}{}
			sc.Methods[path] = mc
		}
	}

	if sc.retryThrottling != nil {
		if mt := sc.retryThrottling.MaxTokens; mt <= 0 || mt > 1000 {
			return &serviceconfig.ParseResult{Err: fmt.Errorf("invalid retry throttling config: maxTokens (%v) out of range (0, 1000]", mt)}
		}
		if tr := sc.retryThrottling.TokenRatio; tr <= 0 {
			return &serviceconfig.ParseResult{Err: fmt.Errorf("invalid retry throttling config: tokenRatio (%v) may not be negative", tr)}
		}
	}
	return &serviceconfig.ParseResult{Config: &sc}
}

func convertRetryPolicy(jrp *jsonRetryPolicy) (p *internalserviceconfig.RetryPolicy, err error) {
	if jrp == nil {
		return nil, nil
	}
	ib, err := parseDuration(&jrp.InitialBackoff)
	if err != nil {
		return nil, err
	}
	mb, err := parseDuration(&jrp.MaxBackoff)
	if err != nil {
		return nil, err
	}

	if jrp.MaxAttempts <= 1 ||
		*ib <= 0 ||
		*mb <= 0 ||
		jrp.BackoffMultiplier <= 0 ||
		len(jrp.RetryableStatusCodes) == 0 {
		logger.Warningf("grpc: ignoring retry policy %v due to illegal configuration", jrp)
		return nil, nil
	}

	rp := &internalserviceconfig.RetryPolicy{
		MaxAttempts:          jrp.MaxAttempts,
		InitialBackoff:       *ib,
		MaxBackoff:           *mb,
		BackoffMultiplier:    jrp.BackoffMultiplier,
		RetryableStatusCodes: make(map[codes.Code]bool),
	}
	if rp.MaxAttempts > 5 {
		// TODO(retry): Make the max maxAttempts configurable.
		rp.MaxAttempts = 5
	}
	for _, code := range jrp.RetryableStatusCodes {
		rp.RetryableStatusCodes[code] = true
	}
	return rp, nil
}

func min(a, b *int) *int {
	if *a < *b {
		return a
	}
	return b
}

func getMaxSize(mcMax, doptMax *int, defaultVal int) *int {
	if mcMax == nil && doptMax == nil {
		return &defaultVal
	}
	if mcMax != nil && doptMax != nil {
		return min(mcMax, doptMax)
	}
	if mcMax != nil {
		return mcMax
	}
	return doptMax
}

func newInt(b int) *int {
	return &b
}

func init() {
	internal.EqualServiceConfigForTesting = equalServiceConfig
}

// equalServiceConfig compares two configs. The rawJSONString field is ignored,
// because they may diff in white spaces.
//
// If any of them is NOT *ServiceConfig, return false.
func equalServiceConfig(a, b serviceconfig.Config) bool {
<<<<<<< HEAD
=======
	if a == nil && b == nil {
		return true
	}
>>>>>>> e8d3e9b1
	aa, ok := a.(*ServiceConfig)
	if !ok {
		return false
	}
	bb, ok := b.(*ServiceConfig)
	if !ok {
		return false
	}
	aaRaw := aa.rawJSONString
	aa.rawJSONString = ""
	bbRaw := bb.rawJSONString
	bb.rawJSONString = ""
	defer func() {
		aa.rawJSONString = aaRaw
		bb.rawJSONString = bbRaw
	}()
	// Using reflect.DeepEqual instead of cmp.Equal because many balancer
	// configs are unexported, and cmp.Equal cannot compare unexported fields
	// from unexported structs.
	return reflect.DeepEqual(aa, bb)
}<|MERGE_RESOLUTION|>--- conflicted
+++ resolved
@@ -286,7 +286,6 @@
 			if err != nil {
 				logger.Warningf("grpc: parseServiceConfig error unmarshaling %s due to methodConfig[%d]: %v", js, i, err)
 				return &serviceconfig.ParseResult{Err: err}
-<<<<<<< HEAD
 			}
 
 			if _, ok := paths[path]; ok {
@@ -294,15 +293,6 @@
 				logger.Warningf("grpc: parseServiceConfig error unmarshaling %s due to methodConfig[%d]: %v", js, i, err)
 				return &serviceconfig.ParseResult{Err: err}
 			}
-=======
-			}
-
-			if _, ok := paths[path]; ok {
-				err = errDuplicatedName
-				logger.Warningf("grpc: parseServiceConfig error unmarshaling %s due to methodConfig[%d]: %v", js, i, err)
-				return &serviceconfig.ParseResult{Err: err}
-			}
->>>>>>> e8d3e9b1
 			paths[path] = struct{}{}
 			sc.Methods[path] = mc
 		}
@@ -391,12 +381,9 @@
 //
 // If any of them is NOT *ServiceConfig, return false.
 func equalServiceConfig(a, b serviceconfig.Config) bool {
-<<<<<<< HEAD
-=======
 	if a == nil && b == nil {
 		return true
 	}
->>>>>>> e8d3e9b1
 	aa, ok := a.(*ServiceConfig)
 	if !ok {
 		return false
