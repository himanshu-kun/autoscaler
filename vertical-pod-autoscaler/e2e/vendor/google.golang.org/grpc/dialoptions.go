/*
 *
 * Copyright 2018 gRPC authors.
 *
 * Licensed under the Apache License, Version 2.0 (the "License");
 * you may not use this file except in compliance with the License.
 * You may obtain a copy of the License at
 *
 *     http://www.apache.org/licenses/LICENSE-2.0
 *
 * Unless required by applicable law or agreed to in writing, software
 * distributed under the License is distributed on an "AS IS" BASIS,
 * WITHOUT WARRANTIES OR CONDITIONS OF ANY KIND, either express or implied.
 * See the License for the specific language governing permissions and
 * limitations under the License.
 *
 */

package grpc

import (
	"context"
	"net"
	"time"

	"google.golang.org/grpc/backoff"
	"google.golang.org/grpc/channelz"
	"google.golang.org/grpc/credentials"
<<<<<<< HEAD
=======
	"google.golang.org/grpc/credentials/insecure"
>>>>>>> e8d3e9b1
	"google.golang.org/grpc/internal"
	internalbackoff "google.golang.org/grpc/internal/backoff"
	"google.golang.org/grpc/internal/transport"
	"google.golang.org/grpc/keepalive"
	"google.golang.org/grpc/resolver"
	"google.golang.org/grpc/stats"
)

// dialOptions configure a Dial call. dialOptions are set by the DialOption
// values passed to Dial.
type dialOptions struct {
	unaryInt  UnaryClientInterceptor
	streamInt StreamClientInterceptor

	chainUnaryInts  []UnaryClientInterceptor
	chainStreamInts []StreamClientInterceptor

<<<<<<< HEAD
	cp              Compressor
	dc              Decompressor
	bs              internalbackoff.Strategy
	block           bool
	returnLastError bool
	insecure        bool
	timeout         time.Duration
	scChan          <-chan ServiceConfig
	authority       string
	copts           transport.ConnectOptions
	callOptions     []CallOption
	// This is used by WithBalancerName dial option.
	balancerBuilder             balancer.Builder
	channelzParentID            int64
=======
	cp                          Compressor
	dc                          Decompressor
	bs                          internalbackoff.Strategy
	block                       bool
	returnLastError             bool
	timeout                     time.Duration
	scChan                      <-chan ServiceConfig
	authority                   string
	copts                       transport.ConnectOptions
	callOptions                 []CallOption
	channelzParentID            *channelz.Identifier
>>>>>>> e8d3e9b1
	disableServiceConfig        bool
	disableRetry                bool
	disableHealthCheck          bool
	healthCheckFunc             internal.HealthChecker
	minConnectTimeout           func() time.Duration
	defaultServiceConfig        *ServiceConfig // defaultServiceConfig is parsed from defaultServiceConfigRawJSON.
	defaultServiceConfigRawJSON *string
	resolvers                   []resolver.Builder
}

// DialOption configures how we set up the connection.
type DialOption interface {
	apply(*dialOptions)
}

// EmptyDialOption does not alter the dial configuration. It can be embedded in
// another structure to build custom dial options.
//
// Experimental
//
// Notice: This type is EXPERIMENTAL and may be changed or removed in a
// later release.
type EmptyDialOption struct{}

func (EmptyDialOption) apply(*dialOptions) {}

// funcDialOption wraps a function that modifies dialOptions into an
// implementation of the DialOption interface.
type funcDialOption struct {
	f func(*dialOptions)
}

func (fdo *funcDialOption) apply(do *dialOptions) {
	fdo.f(do)
}

func newFuncDialOption(f func(*dialOptions)) *funcDialOption {
	return &funcDialOption{
		f: f,
	}
}

// WithWriteBufferSize determines how much data can be batched before doing a
// write on the wire. The corresponding memory allocation for this buffer will
// be twice the size to keep syscalls low. The default value for this buffer is
// 32KB.
//
// Zero will disable the write buffer such that each write will be on underlying
// connection. Note: A Send call may not directly translate to a write.
func WithWriteBufferSize(s int) DialOption {
	return newFuncDialOption(func(o *dialOptions) {
		o.copts.WriteBufferSize = s
	})
}

// WithReadBufferSize lets you set the size of read buffer, this determines how
// much data can be read at most for each read syscall.
//
// The default value for this buffer is 32KB. Zero will disable read buffer for
// a connection so data framer can access the underlying conn directly.
func WithReadBufferSize(s int) DialOption {
	return newFuncDialOption(func(o *dialOptions) {
		o.copts.ReadBufferSize = s
	})
}

// WithInitialWindowSize returns a DialOption which sets the value for initial
// window size on a stream. The lower bound for window size is 64K and any value
// smaller than that will be ignored.
func WithInitialWindowSize(s int32) DialOption {
	return newFuncDialOption(func(o *dialOptions) {
		o.copts.InitialWindowSize = s
	})
}

// WithInitialConnWindowSize returns a DialOption which sets the value for
// initial window size on a connection. The lower bound for window size is 64K
// and any value smaller than that will be ignored.
func WithInitialConnWindowSize(s int32) DialOption {
	return newFuncDialOption(func(o *dialOptions) {
		o.copts.InitialConnWindowSize = s
	})
}

// WithMaxMsgSize returns a DialOption which sets the maximum message size the
// client can receive.
//
// Deprecated: use WithDefaultCallOptions(MaxCallRecvMsgSize(s)) instead.  Will
// be supported throughout 1.x.
func WithMaxMsgSize(s int) DialOption {
	return WithDefaultCallOptions(MaxCallRecvMsgSize(s))
}

// WithDefaultCallOptions returns a DialOption which sets the default
// CallOptions for calls over the connection.
func WithDefaultCallOptions(cos ...CallOption) DialOption {
	return newFuncDialOption(func(o *dialOptions) {
		o.callOptions = append(o.callOptions, cos...)
	})
}

// WithCodec returns a DialOption which sets a codec for message marshaling and
// unmarshaling.
//
// Deprecated: use WithDefaultCallOptions(ForceCodec(_)) instead.  Will be
// supported throughout 1.x.
func WithCodec(c Codec) DialOption {
	return WithDefaultCallOptions(CallCustomCodec(c))
}

// WithCompressor returns a DialOption which sets a Compressor to use for
// message compression. It has lower priority than the compressor set by the
// UseCompressor CallOption.
//
// Deprecated: use UseCompressor instead.  Will be supported throughout 1.x.
func WithCompressor(cp Compressor) DialOption {
	return newFuncDialOption(func(o *dialOptions) {
		o.cp = cp
	})
}

// WithDecompressor returns a DialOption which sets a Decompressor to use for
// incoming message decompression.  If incoming response messages are encoded
// using the decompressor's Type(), it will be used.  Otherwise, the message
// encoding will be used to look up the compressor registered via
// encoding.RegisterCompressor, which will then be used to decompress the
// message.  If no compressor is registered for the encoding, an Unimplemented
// status error will be returned.
//
// Deprecated: use encoding.RegisterCompressor instead.  Will be supported
// throughout 1.x.
func WithDecompressor(dc Decompressor) DialOption {
	return newFuncDialOption(func(o *dialOptions) {
		o.dc = dc
	})
}

<<<<<<< HEAD
// WithBalancerName sets the balancer that the ClientConn will be initialized
// with. Balancer registered with balancerName will be used. This function
// panics if no balancer was registered by balancerName.
//
// The balancer cannot be overridden by balancer option specified by service
// config.
//
// Deprecated: use WithDefaultServiceConfig and WithDisableServiceConfig
// instead.  Will be removed in a future 1.x release.
func WithBalancerName(balancerName string) DialOption {
	builder := balancer.Get(balancerName)
	if builder == nil {
		panic(fmt.Sprintf("grpc.WithBalancerName: no balancer is registered for name %v", balancerName))
	}
	return newFuncDialOption(func(o *dialOptions) {
		o.balancerBuilder = builder
	})
}

=======
>>>>>>> e8d3e9b1
// WithServiceConfig returns a DialOption which has a channel to read the
// service configuration.
//
// Deprecated: service config should be received through name resolver or via
// WithDefaultServiceConfig, as specified at
// https://github.com/grpc/grpc/blob/master/doc/service_config.md.  Will be
// removed in a future 1.x release.
func WithServiceConfig(c <-chan ServiceConfig) DialOption {
	return newFuncDialOption(func(o *dialOptions) {
		o.scChan = c
	})
}

// WithConnectParams configures the ClientConn to use the provided ConnectParams
// for creating and maintaining connections to servers.
//
// The backoff configuration specified as part of the ConnectParams overrides
// all defaults specified in
// https://github.com/grpc/grpc/blob/master/doc/connection-backoff.md. Consider
// using the backoff.DefaultConfig as a base, in cases where you want to
// override only a subset of the backoff configuration.
<<<<<<< HEAD
//
// Experimental
//
// Notice: This API is EXPERIMENTAL and may be changed or removed in a
// later release.
=======
>>>>>>> e8d3e9b1
func WithConnectParams(p ConnectParams) DialOption {
	return newFuncDialOption(func(o *dialOptions) {
		o.bs = internalbackoff.Exponential{Config: p.Backoff}
		o.minConnectTimeout = func() time.Duration {
			return p.MinConnectTimeout
		}
	})
}

// WithBackoffMaxDelay configures the dialer to use the provided maximum delay
// when backing off after failed connection attempts.
//
// Deprecated: use WithConnectParams instead. Will be supported throughout 1.x.
func WithBackoffMaxDelay(md time.Duration) DialOption {
	return WithBackoffConfig(BackoffConfig{MaxDelay: md})
}

// WithBackoffConfig configures the dialer to use the provided backoff
// parameters after connection failures.
//
// Deprecated: use WithConnectParams instead. Will be supported throughout 1.x.
func WithBackoffConfig(b BackoffConfig) DialOption {
	bc := backoff.DefaultConfig
	bc.MaxDelay = b.MaxDelay
	return withBackoff(internalbackoff.Exponential{Config: bc})
}

// withBackoff sets the backoff strategy used for connectRetryNum after a failed
// connection attempt.
//
// This can be exported if arbitrary backoff strategies are allowed by gRPC.
func withBackoff(bs internalbackoff.Strategy) DialOption {
	return newFuncDialOption(func(o *dialOptions) {
		o.bs = bs
	})
}

// WithBlock returns a DialOption which makes callers of Dial block until the
// underlying connection is up. Without this, Dial returns immediately and
// connecting the server happens in background.
func WithBlock() DialOption {
	return newFuncDialOption(func(o *dialOptions) {
		o.block = true
	})
}

// WithReturnConnectionError returns a DialOption which makes the client connection
// return a string containing both the last connection error that occurred and
// the context.DeadlineExceeded error.
// Implies WithBlock()
//
// Experimental
//
// Notice: This API is EXPERIMENTAL and may be changed or removed in a
// later release.
func WithReturnConnectionError() DialOption {
	return newFuncDialOption(func(o *dialOptions) {
		o.block = true
		o.returnLastError = true
	})
}

// WithInsecure returns a DialOption which disables transport security for this
// ClientConn. Under the hood, it uses insecure.NewCredentials().
//
// Note that using this DialOption with per-RPC credentials (through
// WithCredentialsBundle or WithPerRPCCredentials) which require transport
// security is incompatible and will cause grpc.Dial() to fail.
//
// Deprecated: use WithTransportCredentials and insecure.NewCredentials()
// instead. Will be supported throughout 1.x.
func WithInsecure() DialOption {
	return newFuncDialOption(func(o *dialOptions) {
		o.copts.TransportCredentials = insecure.NewCredentials()
	})
}

// WithNoProxy returns a DialOption which disables the use of proxies for this
// ClientConn. This is ignored if WithDialer or WithContextDialer are used.
//
// Experimental
//
// Notice: This API is EXPERIMENTAL and may be changed or removed in a
// later release.
func WithNoProxy() DialOption {
	return newFuncDialOption(func(o *dialOptions) {
		o.copts.UseProxy = false
	})
}

// WithNoProxy returns a DialOption which disables the use of proxies for this
// ClientConn. This is ignored if WithDialer or WithContextDialer are used.
//
// Experimental
//
// Notice: This API is EXPERIMENTAL and may be changed or removed in a
// later release.
func WithNoProxy() DialOption {
	return newFuncDialOption(func(o *dialOptions) {
		o.copts.UseProxy = false
	})
}

// WithTransportCredentials returns a DialOption which configures a connection
// level security credentials (e.g., TLS/SSL). This should not be used together
// with WithCredentialsBundle.
func WithTransportCredentials(creds credentials.TransportCredentials) DialOption {
	return newFuncDialOption(func(o *dialOptions) {
		o.copts.TransportCredentials = creds
	})
}

// WithPerRPCCredentials returns a DialOption which sets credentials and places
// auth state on each outbound RPC.
func WithPerRPCCredentials(creds credentials.PerRPCCredentials) DialOption {
	return newFuncDialOption(func(o *dialOptions) {
		o.copts.PerRPCCredentials = append(o.copts.PerRPCCredentials, creds)
	})
}

// WithCredentialsBundle returns a DialOption to set a credentials bundle for
// the ClientConn.WithCreds. This should not be used together with
// WithTransportCredentials.
//
// Experimental
//
// Notice: This API is EXPERIMENTAL and may be changed or removed in a
// later release.
func WithCredentialsBundle(b credentials.Bundle) DialOption {
	return newFuncDialOption(func(o *dialOptions) {
		o.copts.CredsBundle = b
	})
}

// WithTimeout returns a DialOption that configures a timeout for dialing a
// ClientConn initially. This is valid if and only if WithBlock() is present.
//
// Deprecated: use DialContext instead of Dial and context.WithTimeout
// instead.  Will be supported throughout 1.x.
func WithTimeout(d time.Duration) DialOption {
	return newFuncDialOption(func(o *dialOptions) {
		o.timeout = d
	})
}

// WithContextDialer returns a DialOption that sets a dialer to create
// connections. If FailOnNonTempDialError() is set to true, and an error is
// returned by f, gRPC checks the error's Temporary() method to decide if it
// should try to reconnect to the network address.
func WithContextDialer(f func(context.Context, string) (net.Conn, error)) DialOption {
	return newFuncDialOption(func(o *dialOptions) {
		o.copts.Dialer = f
	})
}

func init() {
	internal.WithHealthCheckFunc = withHealthCheckFunc
}

// WithDialer returns a DialOption that specifies a function to use for dialing
// network addresses. If FailOnNonTempDialError() is set to true, and an error
// is returned by f, gRPC checks the error's Temporary() method to decide if it
// should try to reconnect to the network address.
//
// Deprecated: use WithContextDialer instead.  Will be supported throughout
// 1.x.
func WithDialer(f func(string, time.Duration) (net.Conn, error)) DialOption {
	return WithContextDialer(
		func(ctx context.Context, addr string) (net.Conn, error) {
			if deadline, ok := ctx.Deadline(); ok {
				return f(addr, time.Until(deadline))
			}
			return f(addr, 0)
		})
}

// WithStatsHandler returns a DialOption that specifies the stats handler for
// all the RPCs and underlying network connections in this ClientConn.
func WithStatsHandler(h stats.Handler) DialOption {
	return newFuncDialOption(func(o *dialOptions) {
		o.copts.StatsHandler = h
	})
}

// FailOnNonTempDialError returns a DialOption that specifies if gRPC fails on
// non-temporary dial errors. If f is true, and dialer returns a non-temporary
// error, gRPC will fail the connection to the network address and won't try to
// reconnect. The default value of FailOnNonTempDialError is false.
//
// FailOnNonTempDialError only affects the initial dial, and does not do
// anything useful unless you are also using WithBlock().
//
// Experimental
//
// Notice: This API is EXPERIMENTAL and may be changed or removed in a
// later release.
func FailOnNonTempDialError(f bool) DialOption {
	return newFuncDialOption(func(o *dialOptions) {
		o.copts.FailOnNonTempDialError = f
	})
}

// WithUserAgent returns a DialOption that specifies a user agent string for all
// the RPCs.
func WithUserAgent(s string) DialOption {
	return newFuncDialOption(func(o *dialOptions) {
		o.copts.UserAgent = s
	})
}

// WithKeepaliveParams returns a DialOption that specifies keepalive parameters
// for the client transport.
func WithKeepaliveParams(kp keepalive.ClientParameters) DialOption {
	if kp.Time < internal.KeepaliveMinPingTime {
		logger.Warningf("Adjusting keepalive ping interval to minimum period of %v", internal.KeepaliveMinPingTime)
		kp.Time = internal.KeepaliveMinPingTime
	}
	return newFuncDialOption(func(o *dialOptions) {
		o.copts.KeepaliveParams = kp
	})
}

// WithUnaryInterceptor returns a DialOption that specifies the interceptor for
// unary RPCs.
func WithUnaryInterceptor(f UnaryClientInterceptor) DialOption {
	return newFuncDialOption(func(o *dialOptions) {
		o.unaryInt = f
	})
}

// WithChainUnaryInterceptor returns a DialOption that specifies the chained
// interceptor for unary RPCs. The first interceptor will be the outer most,
// while the last interceptor will be the inner most wrapper around the real call.
// All interceptors added by this method will be chained, and the interceptor
// defined by WithUnaryInterceptor will always be prepended to the chain.
func WithChainUnaryInterceptor(interceptors ...UnaryClientInterceptor) DialOption {
	return newFuncDialOption(func(o *dialOptions) {
		o.chainUnaryInts = append(o.chainUnaryInts, interceptors...)
	})
}

// WithStreamInterceptor returns a DialOption that specifies the interceptor for
// streaming RPCs.
func WithStreamInterceptor(f StreamClientInterceptor) DialOption {
	return newFuncDialOption(func(o *dialOptions) {
		o.streamInt = f
	})
}

// WithChainStreamInterceptor returns a DialOption that specifies the chained
// interceptor for streaming RPCs. The first interceptor will be the outer most,
// while the last interceptor will be the inner most wrapper around the real call.
// All interceptors added by this method will be chained, and the interceptor
// defined by WithStreamInterceptor will always be prepended to the chain.
func WithChainStreamInterceptor(interceptors ...StreamClientInterceptor) DialOption {
	return newFuncDialOption(func(o *dialOptions) {
		o.chainStreamInts = append(o.chainStreamInts, interceptors...)
	})
}

// WithAuthority returns a DialOption that specifies the value to be used as the
// :authority pseudo-header and as the server name in authentication handshake.
func WithAuthority(a string) DialOption {
	return newFuncDialOption(func(o *dialOptions) {
		o.authority = a
	})
}

// WithChannelzParentID returns a DialOption that specifies the channelz ID of
// current ClientConn's parent. This function is used in nested channel creation
// (e.g. grpclb dial).
//
// Experimental
//
// Notice: This API is EXPERIMENTAL and may be changed or removed in a
// later release.
<<<<<<< HEAD
func WithChannelzParentID(id int64) DialOption {
=======
func WithChannelzParentID(id *channelz.Identifier) DialOption {
>>>>>>> e8d3e9b1
	return newFuncDialOption(func(o *dialOptions) {
		o.channelzParentID = id
	})
}

// WithDisableServiceConfig returns a DialOption that causes gRPC to ignore any
// service config provided by the resolver and provides a hint to the resolver
// to not fetch service configs.
//
// Note that this dial option only disables service config from resolver. If
// default service config is provided, gRPC will use the default service config.
func WithDisableServiceConfig() DialOption {
	return newFuncDialOption(func(o *dialOptions) {
		o.disableServiceConfig = true
	})
}

// WithDefaultServiceConfig returns a DialOption that configures the default
// service config, which will be used in cases where:
//
// 1. WithDisableServiceConfig is also used, or
//
<<<<<<< HEAD
// Experimental
//
// Notice: This API is EXPERIMENTAL and may be changed or removed in a
// later release.
=======
// 2. The name resolver does not provide a service config or provides an
// invalid service config.
//
// The parameter s is the JSON representation of the default service config.
// For more information about service configs, see:
// https://github.com/grpc/grpc/blob/master/doc/service_config.md
// For a simple example of usage, see:
// examples/features/load_balancing/client/main.go
>>>>>>> e8d3e9b1
func WithDefaultServiceConfig(s string) DialOption {
	return newFuncDialOption(func(o *dialOptions) {
		o.defaultServiceConfigRawJSON = &s
	})
}

// WithDisableRetry returns a DialOption that disables retries, even if the
// service config enables them.  This does not impact transparent retries, which
// will happen automatically if no data is written to the wire or if the RPC is
// unprocessed by the remote server.
//
<<<<<<< HEAD
// Retry support is currently disabled by default, but will be enabled by
// default in the future.  Until then, it may be enabled by setting the
// environment variable "GRPC_GO_RETRY" to "on".
//
// Experimental
//
// Notice: This API is EXPERIMENTAL and may be changed or removed in a
// later release.
=======
// Retry support is currently enabled by default, but may be disabled by
// setting the environment variable "GRPC_GO_RETRY" to "off".
>>>>>>> e8d3e9b1
func WithDisableRetry() DialOption {
	return newFuncDialOption(func(o *dialOptions) {
		o.disableRetry = true
	})
}

// WithMaxHeaderListSize returns a DialOption that specifies the maximum
// (uncompressed) size of header list that the client is prepared to accept.
func WithMaxHeaderListSize(s uint32) DialOption {
	return newFuncDialOption(func(o *dialOptions) {
		o.copts.MaxHeaderListSize = &s
	})
}

// WithDisableHealthCheck disables the LB channel health checking for all
// SubConns of this ClientConn.
//
// Experimental
//
// Notice: This API is EXPERIMENTAL and may be changed or removed in a
// later release.
func WithDisableHealthCheck() DialOption {
	return newFuncDialOption(func(o *dialOptions) {
		o.disableHealthCheck = true
	})
}

// withHealthCheckFunc replaces the default health check function with the
// provided one. It makes tests easier to change the health check function.
//
// For testing purpose only.
func withHealthCheckFunc(f internal.HealthChecker) DialOption {
	return newFuncDialOption(func(o *dialOptions) {
		o.healthCheckFunc = f
	})
}

func defaultDialOptions() dialOptions {
	return dialOptions{
		healthCheckFunc: internal.HealthCheckFunc,
		copts: transport.ConnectOptions{
			WriteBufferSize: defaultWriteBufSize,
			ReadBufferSize:  defaultReadBufSize,
			UseProxy:        true,
		},
	}
}

// withGetMinConnectDeadline specifies the function that clientconn uses to
// get minConnectDeadline. This can be used to make connection attempts happen
// faster/slower.
//
// For testing purpose only.
func withMinConnectDeadline(f func() time.Duration) DialOption {
	return newFuncDialOption(func(o *dialOptions) {
		o.minConnectTimeout = f
	})
}

// WithResolvers allows a list of resolver implementations to be registered
// locally with the ClientConn without needing to be globally registered via
// resolver.Register.  They will be matched against the scheme used for the
// current Dial only, and will take precedence over the global registry.
//
// Experimental
//
// Notice: This API is EXPERIMENTAL and may be changed or removed in a
// later release.
func WithResolvers(rs ...resolver.Builder) DialOption {
	return newFuncDialOption(func(o *dialOptions) {
		o.resolvers = append(o.resolvers, rs...)
	})
}<|MERGE_RESOLUTION|>--- conflicted
+++ resolved
@@ -26,10 +26,7 @@
 	"google.golang.org/grpc/backoff"
 	"google.golang.org/grpc/channelz"
 	"google.golang.org/grpc/credentials"
-<<<<<<< HEAD
-=======
 	"google.golang.org/grpc/credentials/insecure"
->>>>>>> e8d3e9b1
 	"google.golang.org/grpc/internal"
 	internalbackoff "google.golang.org/grpc/internal/backoff"
 	"google.golang.org/grpc/internal/transport"
@@ -47,22 +44,6 @@
 	chainUnaryInts  []UnaryClientInterceptor
 	chainStreamInts []StreamClientInterceptor
 
-<<<<<<< HEAD
-	cp              Compressor
-	dc              Decompressor
-	bs              internalbackoff.Strategy
-	block           bool
-	returnLastError bool
-	insecure        bool
-	timeout         time.Duration
-	scChan          <-chan ServiceConfig
-	authority       string
-	copts           transport.ConnectOptions
-	callOptions     []CallOption
-	// This is used by WithBalancerName dial option.
-	balancerBuilder             balancer.Builder
-	channelzParentID            int64
-=======
 	cp                          Compressor
 	dc                          Decompressor
 	bs                          internalbackoff.Strategy
@@ -74,7 +55,6 @@
 	copts                       transport.ConnectOptions
 	callOptions                 []CallOption
 	channelzParentID            *channelz.Identifier
->>>>>>> e8d3e9b1
 	disableServiceConfig        bool
 	disableRetry                bool
 	disableHealthCheck          bool
@@ -212,28 +192,6 @@
 	})
 }
 
-<<<<<<< HEAD
-// WithBalancerName sets the balancer that the ClientConn will be initialized
-// with. Balancer registered with balancerName will be used. This function
-// panics if no balancer was registered by balancerName.
-//
-// The balancer cannot be overridden by balancer option specified by service
-// config.
-//
-// Deprecated: use WithDefaultServiceConfig and WithDisableServiceConfig
-// instead.  Will be removed in a future 1.x release.
-func WithBalancerName(balancerName string) DialOption {
-	builder := balancer.Get(balancerName)
-	if builder == nil {
-		panic(fmt.Sprintf("grpc.WithBalancerName: no balancer is registered for name %v", balancerName))
-	}
-	return newFuncDialOption(func(o *dialOptions) {
-		o.balancerBuilder = builder
-	})
-}
-
-=======
->>>>>>> e8d3e9b1
 // WithServiceConfig returns a DialOption which has a channel to read the
 // service configuration.
 //
@@ -255,14 +213,6 @@
 // https://github.com/grpc/grpc/blob/master/doc/connection-backoff.md. Consider
 // using the backoff.DefaultConfig as a base, in cases where you want to
 // override only a subset of the backoff configuration.
-<<<<<<< HEAD
-//
-// Experimental
-//
-// Notice: This API is EXPERIMENTAL and may be changed or removed in a
-// later release.
-=======
->>>>>>> e8d3e9b1
 func WithConnectParams(p ConnectParams) DialOption {
 	return newFuncDialOption(func(o *dialOptions) {
 		o.bs = internalbackoff.Exponential{Config: p.Backoff}
@@ -337,19 +287,6 @@
 func WithInsecure() DialOption {
 	return newFuncDialOption(func(o *dialOptions) {
 		o.copts.TransportCredentials = insecure.NewCredentials()
-	})
-}
-
-// WithNoProxy returns a DialOption which disables the use of proxies for this
-// ClientConn. This is ignored if WithDialer or WithContextDialer are used.
-//
-// Experimental
-//
-// Notice: This API is EXPERIMENTAL and may be changed or removed in a
-// later release.
-func WithNoProxy() DialOption {
-	return newFuncDialOption(func(o *dialOptions) {
-		o.copts.UseProxy = false
 	})
 }
 
@@ -539,11 +476,7 @@
 //
 // Notice: This API is EXPERIMENTAL and may be changed or removed in a
 // later release.
-<<<<<<< HEAD
-func WithChannelzParentID(id int64) DialOption {
-=======
 func WithChannelzParentID(id *channelz.Identifier) DialOption {
->>>>>>> e8d3e9b1
 	return newFuncDialOption(func(o *dialOptions) {
 		o.channelzParentID = id
 	})
@@ -566,12 +499,6 @@
 //
 // 1. WithDisableServiceConfig is also used, or
 //
-<<<<<<< HEAD
-// Experimental
-//
-// Notice: This API is EXPERIMENTAL and may be changed or removed in a
-// later release.
-=======
 // 2. The name resolver does not provide a service config or provides an
 // invalid service config.
 //
@@ -580,7 +507,6 @@
 // https://github.com/grpc/grpc/blob/master/doc/service_config.md
 // For a simple example of usage, see:
 // examples/features/load_balancing/client/main.go
->>>>>>> e8d3e9b1
 func WithDefaultServiceConfig(s string) DialOption {
 	return newFuncDialOption(func(o *dialOptions) {
 		o.defaultServiceConfigRawJSON = &s
@@ -592,19 +518,8 @@
 // will happen automatically if no data is written to the wire or if the RPC is
 // unprocessed by the remote server.
 //
-<<<<<<< HEAD
-// Retry support is currently disabled by default, but will be enabled by
-// default in the future.  Until then, it may be enabled by setting the
-// environment variable "GRPC_GO_RETRY" to "on".
-//
-// Experimental
-//
-// Notice: This API is EXPERIMENTAL and may be changed or removed in a
-// later release.
-=======
 // Retry support is currently enabled by default, but may be disabled by
 // setting the environment variable "GRPC_GO_RETRY" to "off".
->>>>>>> e8d3e9b1
 func WithDisableRetry() DialOption {
 	return newFuncDialOption(func(o *dialOptions) {
 		o.disableRetry = true
