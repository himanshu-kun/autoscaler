// Copyright 2009 The Go Authors. All rights reserved.
// Use of this source code is governed by a BSD-style
// license that can be found in the LICENSE file.

// Windows system calls.

package windows

import (
	errorspkg "errors"
	"fmt"
	"runtime"
<<<<<<< HEAD
=======
	"strings"
>>>>>>> e8d3e9b1
	"sync"
	"syscall"
	"time"
	"unicode/utf16"
	"unsafe"

	"golang.org/x/sys/internal/unsafeheader"
)

type Handle uintptr
type HWND uintptr

const (
	InvalidHandle = ^Handle(0)
	InvalidHWND   = ^HWND(0)

	// Flags for DefineDosDevice.
	DDD_EXACT_MATCH_ON_REMOVE = 0x00000004
	DDD_NO_BROADCAST_SYSTEM   = 0x00000008
	DDD_RAW_TARGET_PATH       = 0x00000001
	DDD_REMOVE_DEFINITION     = 0x00000002

	// Return values for GetDriveType.
	DRIVE_UNKNOWN     = 0
	DRIVE_NO_ROOT_DIR = 1
	DRIVE_REMOVABLE   = 2
	DRIVE_FIXED       = 3
	DRIVE_REMOTE      = 4
	DRIVE_CDROM       = 5
	DRIVE_RAMDISK     = 6

	// File system flags from GetVolumeInformation and GetVolumeInformationByHandle.
	FILE_CASE_SENSITIVE_SEARCH        = 0x00000001
	FILE_CASE_PRESERVED_NAMES         = 0x00000002
	FILE_FILE_COMPRESSION             = 0x00000010
	FILE_DAX_VOLUME                   = 0x20000000
	FILE_NAMED_STREAMS                = 0x00040000
	FILE_PERSISTENT_ACLS              = 0x00000008
	FILE_READ_ONLY_VOLUME             = 0x00080000
	FILE_SEQUENTIAL_WRITE_ONCE        = 0x00100000
	FILE_SUPPORTS_ENCRYPTION          = 0x00020000
	FILE_SUPPORTS_EXTENDED_ATTRIBUTES = 0x00800000
	FILE_SUPPORTS_HARD_LINKS          = 0x00400000
	FILE_SUPPORTS_OBJECT_IDS          = 0x00010000
	FILE_SUPPORTS_OPEN_BY_FILE_ID     = 0x01000000
	FILE_SUPPORTS_REPARSE_POINTS      = 0x00000080
	FILE_SUPPORTS_SPARSE_FILES        = 0x00000040
	FILE_SUPPORTS_TRANSACTIONS        = 0x00200000
	FILE_SUPPORTS_USN_JOURNAL         = 0x02000000
	FILE_UNICODE_ON_DISK              = 0x00000004
	FILE_VOLUME_IS_COMPRESSED         = 0x00008000
	FILE_VOLUME_QUOTAS                = 0x00000020

	// Flags for LockFileEx.
	LOCKFILE_FAIL_IMMEDIATELY = 0x00000001
	LOCKFILE_EXCLUSIVE_LOCK   = 0x00000002

	// Return value of SleepEx and other APC functions
	WAIT_IO_COMPLETION = 0x000000C0
)

// StringToUTF16 is deprecated. Use UTF16FromString instead.
// If s contains a NUL byte this function panics instead of
// returning an error.
func StringToUTF16(s string) []uint16 {
	a, err := UTF16FromString(s)
	if err != nil {
		panic("windows: string with NUL passed to StringToUTF16")
	}
	return a
}

// UTF16FromString returns the UTF-16 encoding of the UTF-8 string
// s, with a terminating NUL added. If s contains a NUL byte at any
// location, it returns (nil, syscall.EINVAL).
func UTF16FromString(s string) ([]uint16, error) {
	if strings.IndexByte(s, 0) != -1 {
		return nil, syscall.EINVAL
	}
	return utf16.Encode([]rune(s + "\x00")), nil
}

// UTF16ToString returns the UTF-8 encoding of the UTF-16 sequence s,
// with a terminating NUL and any bytes after the NUL removed.
func UTF16ToString(s []uint16) string {
	for i, v := range s {
		if v == 0 {
			s = s[:i]
			break
		}
	}
	return string(utf16.Decode(s))
}

// StringToUTF16Ptr is deprecated. Use UTF16PtrFromString instead.
// If s contains a NUL byte this function panics instead of
// returning an error.
func StringToUTF16Ptr(s string) *uint16 { return &StringToUTF16(s)[0] }

// UTF16PtrFromString returns pointer to the UTF-16 encoding of
// the UTF-8 string s, with a terminating NUL added. If s
// contains a NUL byte at any location, it returns (nil, syscall.EINVAL).
func UTF16PtrFromString(s string) (*uint16, error) {
	a, err := UTF16FromString(s)
	if err != nil {
		return nil, err
	}
	return &a[0], nil
}

// UTF16PtrToString takes a pointer to a UTF-16 sequence and returns the corresponding UTF-8 encoded string.
// If the pointer is nil, it returns the empty string. It assumes that the UTF-16 sequence is terminated
// at a zero word; if the zero word is not present, the program may crash.
func UTF16PtrToString(p *uint16) string {
	if p == nil {
		return ""
	}
	if *p == 0 {
		return ""
	}

	// Find NUL terminator.
	n := 0
	for ptr := unsafe.Pointer(p); *(*uint16)(ptr) != 0; n++ {
		ptr = unsafe.Pointer(uintptr(ptr) + unsafe.Sizeof(*p))
	}

	var s []uint16
	h := (*unsafeheader.Slice)(unsafe.Pointer(&s))
	h.Data = unsafe.Pointer(p)
	h.Len = n
	h.Cap = n

	return string(utf16.Decode(s))
}

func Getpagesize() int { return 4096 }

// NewCallback converts a Go function to a function pointer conforming to the stdcall calling convention.
// This is useful when interoperating with Windows code requiring callbacks.
// The argument is expected to be a function with with one uintptr-sized result. The function must not have arguments with size larger than the size of uintptr.
func NewCallback(fn interface{}) uintptr {
	return syscall.NewCallback(fn)
}

// NewCallbackCDecl converts a Go function to a function pointer conforming to the cdecl calling convention.
// This is useful when interoperating with Windows code requiring callbacks.
// The argument is expected to be a function with with one uintptr-sized result. The function must not have arguments with size larger than the size of uintptr.
func NewCallbackCDecl(fn interface{}) uintptr {
	return syscall.NewCallbackCDecl(fn)
}

// windows api calls

//sys	GetLastError() (lasterr error)
//sys	LoadLibrary(libname string) (handle Handle, err error) = LoadLibraryW
//sys	LoadLibraryEx(libname string, zero Handle, flags uintptr) (handle Handle, err error) = LoadLibraryExW
//sys	FreeLibrary(handle Handle) (err error)
//sys	GetProcAddress(module Handle, procname string) (proc uintptr, err error)
//sys	GetModuleFileName(module Handle, filename *uint16, size uint32) (n uint32, err error) = kernel32.GetModuleFileNameW
//sys	GetModuleHandleEx(flags uint32, moduleName *uint16, module *Handle) (err error) = kernel32.GetModuleHandleExW
//sys	SetDefaultDllDirectories(directoryFlags uint32) (err error)
//sys	SetDllDirectory(path string) (err error) = kernel32.SetDllDirectoryW
//sys	GetVersion() (ver uint32, err error)
//sys	FormatMessage(flags uint32, msgsrc uintptr, msgid uint32, langid uint32, buf []uint16, args *byte) (n uint32, err error) = FormatMessageW
//sys	ExitProcess(exitcode uint32)
//sys	IsWow64Process(handle Handle, isWow64 *bool) (err error) = IsWow64Process
//sys	IsWow64Process2(handle Handle, processMachine *uint16, nativeMachine *uint16) (err error) = IsWow64Process2?
//sys	CreateFile(name *uint16, access uint32, mode uint32, sa *SecurityAttributes, createmode uint32, attrs uint32, templatefile Handle) (handle Handle, err error) [failretval==InvalidHandle] = CreateFileW
//sys	CreateNamedPipe(name *uint16, flags uint32, pipeMode uint32, maxInstances uint32, outSize uint32, inSize uint32, defaultTimeout uint32, sa *SecurityAttributes) (handle Handle, err error)  [failretval==InvalidHandle] = CreateNamedPipeW
//sys	ConnectNamedPipe(pipe Handle, overlapped *Overlapped) (err error)
//sys	GetNamedPipeInfo(pipe Handle, flags *uint32, outSize *uint32, inSize *uint32, maxInstances *uint32) (err error)
//sys	GetNamedPipeHandleState(pipe Handle, state *uint32, curInstances *uint32, maxCollectionCount *uint32, collectDataTimeout *uint32, userName *uint16, maxUserNameSize uint32) (err error) = GetNamedPipeHandleStateW
//sys	SetNamedPipeHandleState(pipe Handle, state *uint32, maxCollectionCount *uint32, collectDataTimeout *uint32) (err error) = SetNamedPipeHandleState
<<<<<<< HEAD
//sys	ReadFile(handle Handle, buf []byte, done *uint32, overlapped *Overlapped) (err error)
//sys	WriteFile(handle Handle, buf []byte, done *uint32, overlapped *Overlapped) (err error)
=======
//sys	readFile(handle Handle, buf []byte, done *uint32, overlapped *Overlapped) (err error) = ReadFile
//sys	writeFile(handle Handle, buf []byte, done *uint32, overlapped *Overlapped) (err error) = WriteFile
>>>>>>> e8d3e9b1
//sys	GetOverlappedResult(handle Handle, overlapped *Overlapped, done *uint32, wait bool) (err error)
//sys	SetFilePointer(handle Handle, lowoffset int32, highoffsetptr *int32, whence uint32) (newlowoffset uint32, err error) [failretval==0xffffffff]
//sys	CloseHandle(handle Handle) (err error)
//sys	GetStdHandle(stdhandle uint32) (handle Handle, err error) [failretval==InvalidHandle]
//sys	SetStdHandle(stdhandle uint32, handle Handle) (err error)
//sys	findFirstFile1(name *uint16, data *win32finddata1) (handle Handle, err error) [failretval==InvalidHandle] = FindFirstFileW
//sys	findNextFile1(handle Handle, data *win32finddata1) (err error) = FindNextFileW
//sys	FindClose(handle Handle) (err error)
//sys	GetFileInformationByHandle(handle Handle, data *ByHandleFileInformation) (err error)
//sys	GetFileInformationByHandleEx(handle Handle, class uint32, outBuffer *byte, outBufferLen uint32) (err error)
//sys	SetFileInformationByHandle(handle Handle, class uint32, inBuffer *byte, inBufferLen uint32) (err error)
//sys	GetCurrentDirectory(buflen uint32, buf *uint16) (n uint32, err error) = GetCurrentDirectoryW
//sys	SetCurrentDirectory(path *uint16) (err error) = SetCurrentDirectoryW
//sys	CreateDirectory(path *uint16, sa *SecurityAttributes) (err error) = CreateDirectoryW
//sys	RemoveDirectory(path *uint16) (err error) = RemoveDirectoryW
//sys	DeleteFile(path *uint16) (err error) = DeleteFileW
//sys	MoveFile(from *uint16, to *uint16) (err error) = MoveFileW
//sys	MoveFileEx(from *uint16, to *uint16, flags uint32) (err error) = MoveFileExW
//sys	LockFileEx(file Handle, flags uint32, reserved uint32, bytesLow uint32, bytesHigh uint32, overlapped *Overlapped) (err error)
//sys	UnlockFileEx(file Handle, reserved uint32, bytesLow uint32, bytesHigh uint32, overlapped *Overlapped) (err error)
//sys	GetComputerName(buf *uint16, n *uint32) (err error) = GetComputerNameW
//sys	GetComputerNameEx(nametype uint32, buf *uint16, n *uint32) (err error) = GetComputerNameExW
//sys	SetEndOfFile(handle Handle) (err error)
//sys	GetSystemTimeAsFileTime(time *Filetime)
//sys	GetSystemTimePreciseAsFileTime(time *Filetime)
//sys	GetTimeZoneInformation(tzi *Timezoneinformation) (rc uint32, err error) [failretval==0xffffffff]
//sys	CreateIoCompletionPort(filehandle Handle, cphandle Handle, key uintptr, threadcnt uint32) (handle Handle, err error)
//sys	GetQueuedCompletionStatus(cphandle Handle, qty *uint32, key *uintptr, overlapped **Overlapped, timeout uint32) (err error)
//sys	PostQueuedCompletionStatus(cphandle Handle, qty uint32, key uintptr, overlapped *Overlapped) (err error)
//sys	CancelIo(s Handle) (err error)
//sys	CancelIoEx(s Handle, o *Overlapped) (err error)
//sys	CreateProcess(appName *uint16, commandLine *uint16, procSecurity *SecurityAttributes, threadSecurity *SecurityAttributes, inheritHandles bool, creationFlags uint32, env *uint16, currentDir *uint16, startupInfo *StartupInfo, outProcInfo *ProcessInformation) (err error) = CreateProcessW
//sys	CreateProcessAsUser(token Token, appName *uint16, commandLine *uint16, procSecurity *SecurityAttributes, threadSecurity *SecurityAttributes, inheritHandles bool, creationFlags uint32, env *uint16, currentDir *uint16, startupInfo *StartupInfo, outProcInfo *ProcessInformation) (err error) = advapi32.CreateProcessAsUserW
//sys   initializeProcThreadAttributeList(attrlist *ProcThreadAttributeList, attrcount uint32, flags uint32, size *uintptr) (err error) = InitializeProcThreadAttributeList
//sys   deleteProcThreadAttributeList(attrlist *ProcThreadAttributeList) = DeleteProcThreadAttributeList
//sys   updateProcThreadAttribute(attrlist *ProcThreadAttributeList, flags uint32, attr uintptr, value unsafe.Pointer, size uintptr, prevvalue unsafe.Pointer, returnedsize *uintptr) (err error) = UpdateProcThreadAttribute
//sys	OpenProcess(desiredAccess uint32, inheritHandle bool, processId uint32) (handle Handle, err error)
//sys	ShellExecute(hwnd Handle, verb *uint16, file *uint16, args *uint16, cwd *uint16, showCmd int32) (err error) [failretval<=32] = shell32.ShellExecuteW
//sys	GetWindowThreadProcessId(hwnd HWND, pid *uint32) (tid uint32, err error) = user32.GetWindowThreadProcessId
//sys	GetShellWindow() (shellWindow HWND) = user32.GetShellWindow
//sys	MessageBox(hwnd HWND, text *uint16, caption *uint16, boxtype uint32) (ret int32, err error) [failretval==0] = user32.MessageBoxW
//sys	ExitWindowsEx(flags uint32, reason uint32) (err error) = user32.ExitWindowsEx
//sys	shGetKnownFolderPath(id *KNOWNFOLDERID, flags uint32, token Token, path **uint16) (ret error) = shell32.SHGetKnownFolderPath
//sys	TerminateProcess(handle Handle, exitcode uint32) (err error)
//sys	GetExitCodeProcess(handle Handle, exitcode *uint32) (err error)
//sys	GetStartupInfo(startupInfo *StartupInfo) (err error) = GetStartupInfoW
//sys	GetProcessTimes(handle Handle, creationTime *Filetime, exitTime *Filetime, kernelTime *Filetime, userTime *Filetime) (err error)
//sys	DuplicateHandle(hSourceProcessHandle Handle, hSourceHandle Handle, hTargetProcessHandle Handle, lpTargetHandle *Handle, dwDesiredAccess uint32, bInheritHandle bool, dwOptions uint32) (err error)
//sys	WaitForSingleObject(handle Handle, waitMilliseconds uint32) (event uint32, err error) [failretval==0xffffffff]
//sys	waitForMultipleObjects(count uint32, handles uintptr, waitAll bool, waitMilliseconds uint32) (event uint32, err error) [failretval==0xffffffff] = WaitForMultipleObjects
//sys	GetTempPath(buflen uint32, buf *uint16) (n uint32, err error) = GetTempPathW
//sys	CreatePipe(readhandle *Handle, writehandle *Handle, sa *SecurityAttributes, size uint32) (err error)
//sys	GetFileType(filehandle Handle) (n uint32, err error)
//sys	CryptAcquireContext(provhandle *Handle, container *uint16, provider *uint16, provtype uint32, flags uint32) (err error) = advapi32.CryptAcquireContextW
//sys	CryptReleaseContext(provhandle Handle, flags uint32) (err error) = advapi32.CryptReleaseContext
//sys	CryptGenRandom(provhandle Handle, buflen uint32, buf *byte) (err error) = advapi32.CryptGenRandom
//sys	GetEnvironmentStrings() (envs *uint16, err error) [failretval==nil] = kernel32.GetEnvironmentStringsW
//sys	FreeEnvironmentStrings(envs *uint16) (err error) = kernel32.FreeEnvironmentStringsW
//sys	GetEnvironmentVariable(name *uint16, buffer *uint16, size uint32) (n uint32, err error) = kernel32.GetEnvironmentVariableW
//sys	SetEnvironmentVariable(name *uint16, value *uint16) (err error) = kernel32.SetEnvironmentVariableW
//sys	ExpandEnvironmentStrings(src *uint16, dst *uint16, size uint32) (n uint32, err error) = kernel32.ExpandEnvironmentStringsW
//sys	CreateEnvironmentBlock(block **uint16, token Token, inheritExisting bool) (err error) = userenv.CreateEnvironmentBlock
//sys	DestroyEnvironmentBlock(block *uint16) (err error) = userenv.DestroyEnvironmentBlock
//sys	getTickCount64() (ms uint64) = kernel32.GetTickCount64
//sys	SetFileTime(handle Handle, ctime *Filetime, atime *Filetime, wtime *Filetime) (err error)
//sys	GetFileAttributes(name *uint16) (attrs uint32, err error) [failretval==INVALID_FILE_ATTRIBUTES] = kernel32.GetFileAttributesW
//sys	SetFileAttributes(name *uint16, attrs uint32) (err error) = kernel32.SetFileAttributesW
//sys	GetFileAttributesEx(name *uint16, level uint32, info *byte) (err error) = kernel32.GetFileAttributesExW
//sys	GetCommandLine() (cmd *uint16) = kernel32.GetCommandLineW
//sys	CommandLineToArgv(cmd *uint16, argc *int32) (argv *[8192]*[8192]uint16, err error) [failretval==nil] = shell32.CommandLineToArgvW
//sys	LocalFree(hmem Handle) (handle Handle, err error) [failretval!=0]
//sys	LocalAlloc(flags uint32, length uint32) (ptr uintptr, err error)
//sys	SetHandleInformation(handle Handle, mask uint32, flags uint32) (err error)
//sys	FlushFileBuffers(handle Handle) (err error)
//sys	GetFullPathName(path *uint16, buflen uint32, buf *uint16, fname **uint16) (n uint32, err error) = kernel32.GetFullPathNameW
//sys	GetLongPathName(path *uint16, buf *uint16, buflen uint32) (n uint32, err error) = kernel32.GetLongPathNameW
//sys	GetShortPathName(longpath *uint16, shortpath *uint16, buflen uint32) (n uint32, err error) = kernel32.GetShortPathNameW
//sys	GetFinalPathNameByHandle(file Handle, filePath *uint16, filePathSize uint32, flags uint32) (n uint32, err error) = kernel32.GetFinalPathNameByHandleW
//sys	CreateFileMapping(fhandle Handle, sa *SecurityAttributes, prot uint32, maxSizeHigh uint32, maxSizeLow uint32, name *uint16) (handle Handle, err error) [failretval == 0 || e1 == ERROR_ALREADY_EXISTS] = kernel32.CreateFileMappingW
//sys	MapViewOfFile(handle Handle, access uint32, offsetHigh uint32, offsetLow uint32, length uintptr) (addr uintptr, err error)
//sys	UnmapViewOfFile(addr uintptr) (err error)
//sys	FlushViewOfFile(addr uintptr, length uintptr) (err error)
//sys	VirtualLock(addr uintptr, length uintptr) (err error)
//sys	VirtualUnlock(addr uintptr, length uintptr) (err error)
//sys	VirtualAlloc(address uintptr, size uintptr, alloctype uint32, protect uint32) (value uintptr, err error) = kernel32.VirtualAlloc
//sys	VirtualFree(address uintptr, size uintptr, freetype uint32) (err error) = kernel32.VirtualFree
//sys	VirtualProtect(address uintptr, size uintptr, newprotect uint32, oldprotect *uint32) (err error) = kernel32.VirtualProtect
//sys	VirtualProtectEx(process Handle, address uintptr, size uintptr, newProtect uint32, oldProtect *uint32) (err error) = kernel32.VirtualProtectEx
//sys	VirtualQuery(address uintptr, buffer *MemoryBasicInformation, length uintptr) (err error) = kernel32.VirtualQuery
//sys	VirtualQueryEx(process Handle, address uintptr, buffer *MemoryBasicInformation, length uintptr) (err error) = kernel32.VirtualQueryEx
//sys	ReadProcessMemory(process Handle, baseAddress uintptr, buffer *byte, size uintptr, numberOfBytesRead *uintptr) (err error) = kernel32.ReadProcessMemory
//sys	WriteProcessMemory(process Handle, baseAddress uintptr, buffer *byte, size uintptr, numberOfBytesWritten *uintptr) (err error) = kernel32.WriteProcessMemory
//sys	TransmitFile(s Handle, handle Handle, bytesToWrite uint32, bytsPerSend uint32, overlapped *Overlapped, transmitFileBuf *TransmitFileBuffers, flags uint32) (err error) = mswsock.TransmitFile
//sys	ReadDirectoryChanges(handle Handle, buf *byte, buflen uint32, watchSubTree bool, mask uint32, retlen *uint32, overlapped *Overlapped, completionRoutine uintptr) (err error) = kernel32.ReadDirectoryChangesW
//sys	FindFirstChangeNotification(path string, watchSubtree bool, notifyFilter uint32) (handle Handle, err error) [failretval==InvalidHandle] = kernel32.FindFirstChangeNotificationW
//sys	FindNextChangeNotification(handle Handle) (err error)
//sys	FindCloseChangeNotification(handle Handle) (err error)
//sys	CertOpenSystemStore(hprov Handle, name *uint16) (store Handle, err error) = crypt32.CertOpenSystemStoreW
//sys	CertOpenStore(storeProvider uintptr, msgAndCertEncodingType uint32, cryptProv uintptr, flags uint32, para uintptr) (handle Handle, err error) = crypt32.CertOpenStore
//sys	CertEnumCertificatesInStore(store Handle, prevContext *CertContext) (context *CertContext, err error) [failretval==nil] = crypt32.CertEnumCertificatesInStore
//sys	CertAddCertificateContextToStore(store Handle, certContext *CertContext, addDisposition uint32, storeContext **CertContext) (err error) = crypt32.CertAddCertificateContextToStore
//sys	CertCloseStore(store Handle, flags uint32) (err error) = crypt32.CertCloseStore
//sys	CertDeleteCertificateFromStore(certContext *CertContext) (err error) = crypt32.CertDeleteCertificateFromStore
//sys	CertDuplicateCertificateContext(certContext *CertContext) (dupContext *CertContext) = crypt32.CertDuplicateCertificateContext
//sys	PFXImportCertStore(pfx *CryptDataBlob, password *uint16, flags uint32) (store Handle, err error) = crypt32.PFXImportCertStore
//sys	CertGetCertificateChain(engine Handle, leaf *CertContext, time *Filetime, additionalStore Handle, para *CertChainPara, flags uint32, reserved uintptr, chainCtx **CertChainContext) (err error) = crypt32.CertGetCertificateChain
//sys	CertFreeCertificateChain(ctx *CertChainContext) = crypt32.CertFreeCertificateChain
//sys	CertCreateCertificateContext(certEncodingType uint32, certEncoded *byte, encodedLen uint32) (context *CertContext, err error) [failretval==nil] = crypt32.CertCreateCertificateContext
//sys	CertFreeCertificateContext(ctx *CertContext) (err error) = crypt32.CertFreeCertificateContext
//sys	CertVerifyCertificateChainPolicy(policyOID uintptr, chain *CertChainContext, para *CertChainPolicyPara, status *CertChainPolicyStatus) (err error) = crypt32.CertVerifyCertificateChainPolicy
//sys	CertGetNameString(certContext *CertContext, nameType uint32, flags uint32, typePara unsafe.Pointer, name *uint16, size uint32) (chars uint32) = crypt32.CertGetNameStringW
//sys	CertFindExtension(objId *byte, countExtensions uint32, extensions *CertExtension) (ret *CertExtension) = crypt32.CertFindExtension
//sys   CertFindCertificateInStore(store Handle, certEncodingType uint32, findFlags uint32, findType uint32, findPara unsafe.Pointer, prevCertContext *CertContext) (cert *CertContext, err error) [failretval==nil] = crypt32.CertFindCertificateInStore
//sys   CertFindChainInStore(store Handle, certEncodingType uint32, findFlags uint32, findType uint32, findPara unsafe.Pointer, prevChainContext *CertChainContext) (certchain *CertChainContext, err error) [failretval==nil] = crypt32.CertFindChainInStore
//sys   CryptAcquireCertificatePrivateKey(cert *CertContext, flags uint32, parameters unsafe.Pointer, cryptProvOrNCryptKey *Handle, keySpec *uint32, callerFreeProvOrNCryptKey *bool) (err error) = crypt32.CryptAcquireCertificatePrivateKey
//sys	CryptQueryObject(objectType uint32, object unsafe.Pointer, expectedContentTypeFlags uint32, expectedFormatTypeFlags uint32, flags uint32, msgAndCertEncodingType *uint32, contentType *uint32, formatType *uint32, certStore *Handle, msg *Handle, context *unsafe.Pointer) (err error) = crypt32.CryptQueryObject
//sys	CryptDecodeObject(encodingType uint32, structType *byte, encodedBytes *byte, lenEncodedBytes uint32, flags uint32, decoded unsafe.Pointer, decodedLen *uint32) (err error) = crypt32.CryptDecodeObject
//sys	CryptProtectData(dataIn *DataBlob, name *uint16, optionalEntropy *DataBlob, reserved uintptr, promptStruct *CryptProtectPromptStruct, flags uint32, dataOut *DataBlob) (err error) = crypt32.CryptProtectData
//sys	CryptUnprotectData(dataIn *DataBlob, name **uint16, optionalEntropy *DataBlob, reserved uintptr, promptStruct *CryptProtectPromptStruct, flags uint32, dataOut *DataBlob) (err error) = crypt32.CryptUnprotectData
//sys	WinVerifyTrustEx(hwnd HWND, actionId *GUID, data *WinTrustData) (ret error) = wintrust.WinVerifyTrustEx
//sys	RegOpenKeyEx(key Handle, subkey *uint16, options uint32, desiredAccess uint32, result *Handle) (regerrno error) = advapi32.RegOpenKeyExW
//sys	RegCloseKey(key Handle) (regerrno error) = advapi32.RegCloseKey
//sys	RegQueryInfoKey(key Handle, class *uint16, classLen *uint32, reserved *uint32, subkeysLen *uint32, maxSubkeyLen *uint32, maxClassLen *uint32, valuesLen *uint32, maxValueNameLen *uint32, maxValueLen *uint32, saLen *uint32, lastWriteTime *Filetime) (regerrno error) = advapi32.RegQueryInfoKeyW
//sys	RegEnumKeyEx(key Handle, index uint32, name *uint16, nameLen *uint32, reserved *uint32, class *uint16, classLen *uint32, lastWriteTime *Filetime) (regerrno error) = advapi32.RegEnumKeyExW
//sys	RegQueryValueEx(key Handle, name *uint16, reserved *uint32, valtype *uint32, buf *byte, buflen *uint32) (regerrno error) = advapi32.RegQueryValueExW
//sys	RegNotifyChangeKeyValue(key Handle, watchSubtree bool, notifyFilter uint32, event Handle, asynchronous bool) (regerrno error) = advapi32.RegNotifyChangeKeyValue
//sys	GetCurrentProcessId() (pid uint32) = kernel32.GetCurrentProcessId
//sys	ProcessIdToSessionId(pid uint32, sessionid *uint32) (err error) = kernel32.ProcessIdToSessionId
//sys	GetConsoleMode(console Handle, mode *uint32) (err error) = kernel32.GetConsoleMode
//sys	SetConsoleMode(console Handle, mode uint32) (err error) = kernel32.SetConsoleMode
//sys	GetConsoleScreenBufferInfo(console Handle, info *ConsoleScreenBufferInfo) (err error) = kernel32.GetConsoleScreenBufferInfo
//sys	setConsoleCursorPosition(console Handle, position uint32) (err error) = kernel32.SetConsoleCursorPosition
//sys	WriteConsole(console Handle, buf *uint16, towrite uint32, written *uint32, reserved *byte) (err error) = kernel32.WriteConsoleW
//sys	ReadConsole(console Handle, buf *uint16, toread uint32, read *uint32, inputControl *byte) (err error) = kernel32.ReadConsoleW
//sys	CreateToolhelp32Snapshot(flags uint32, processId uint32) (handle Handle, err error) [failretval==InvalidHandle] = kernel32.CreateToolhelp32Snapshot
//sys	Module32First(snapshot Handle, moduleEntry *ModuleEntry32) (err error) = kernel32.Module32FirstW
//sys	Module32Next(snapshot Handle, moduleEntry *ModuleEntry32) (err error) = kernel32.Module32NextW
//sys	Process32First(snapshot Handle, procEntry *ProcessEntry32) (err error) = kernel32.Process32FirstW
//sys	Process32Next(snapshot Handle, procEntry *ProcessEntry32) (err error) = kernel32.Process32NextW
//sys	Thread32First(snapshot Handle, threadEntry *ThreadEntry32) (err error)
//sys	Thread32Next(snapshot Handle, threadEntry *ThreadEntry32) (err error)
//sys	DeviceIoControl(handle Handle, ioControlCode uint32, inBuffer *byte, inBufferSize uint32, outBuffer *byte, outBufferSize uint32, bytesReturned *uint32, overlapped *Overlapped) (err error)
// This function returns 1 byte BOOLEAN rather than the 4 byte BOOL.
//sys	CreateSymbolicLink(symlinkfilename *uint16, targetfilename *uint16, flags uint32) (err error) [failretval&0xff==0] = CreateSymbolicLinkW
//sys	CreateHardLink(filename *uint16, existingfilename *uint16, reserved uintptr) (err error) [failretval&0xff==0] = CreateHardLinkW
//sys	GetCurrentThreadId() (id uint32)
//sys	CreateEvent(eventAttrs *SecurityAttributes, manualReset uint32, initialState uint32, name *uint16) (handle Handle, err error) [failretval == 0 || e1 == ERROR_ALREADY_EXISTS] = kernel32.CreateEventW
//sys	CreateEventEx(eventAttrs *SecurityAttributes, name *uint16, flags uint32, desiredAccess uint32) (handle Handle, err error) [failretval == 0 || e1 == ERROR_ALREADY_EXISTS] = kernel32.CreateEventExW
//sys	OpenEvent(desiredAccess uint32, inheritHandle bool, name *uint16) (handle Handle, err error) = kernel32.OpenEventW
//sys	SetEvent(event Handle) (err error) = kernel32.SetEvent
//sys	ResetEvent(event Handle) (err error) = kernel32.ResetEvent
//sys	PulseEvent(event Handle) (err error) = kernel32.PulseEvent
//sys	CreateMutex(mutexAttrs *SecurityAttributes, initialOwner bool, name *uint16) (handle Handle, err error) [failretval == 0 || e1 == ERROR_ALREADY_EXISTS] = kernel32.CreateMutexW
//sys	CreateMutexEx(mutexAttrs *SecurityAttributes, name *uint16, flags uint32, desiredAccess uint32) (handle Handle, err error) [failretval == 0 || e1 == ERROR_ALREADY_EXISTS] = kernel32.CreateMutexExW
//sys	OpenMutex(desiredAccess uint32, inheritHandle bool, name *uint16) (handle Handle, err error) = kernel32.OpenMutexW
//sys	ReleaseMutex(mutex Handle) (err error) = kernel32.ReleaseMutex
//sys	SleepEx(milliseconds uint32, alertable bool) (ret uint32) = kernel32.SleepEx
//sys	CreateJobObject(jobAttr *SecurityAttributes, name *uint16) (handle Handle, err error) = kernel32.CreateJobObjectW
//sys	AssignProcessToJobObject(job Handle, process Handle) (err error) = kernel32.AssignProcessToJobObject
//sys	TerminateJobObject(job Handle, exitCode uint32) (err error) = kernel32.TerminateJobObject
//sys	SetErrorMode(mode uint32) (ret uint32) = kernel32.SetErrorMode
//sys	ResumeThread(thread Handle) (ret uint32, err error) [failretval==0xffffffff] = kernel32.ResumeThread
//sys	SetPriorityClass(process Handle, priorityClass uint32) (err error) = kernel32.SetPriorityClass
//sys	GetPriorityClass(process Handle) (ret uint32, err error) = kernel32.GetPriorityClass
//sys	QueryInformationJobObject(job Handle, JobObjectInformationClass int32, JobObjectInformation uintptr, JobObjectInformationLength uint32, retlen *uint32) (err error) = kernel32.QueryInformationJobObject
//sys	SetInformationJobObject(job Handle, JobObjectInformationClass uint32, JobObjectInformation uintptr, JobObjectInformationLength uint32) (ret int, err error)
//sys	GenerateConsoleCtrlEvent(ctrlEvent uint32, processGroupID uint32) (err error)
//sys	GetProcessId(process Handle) (id uint32, err error)
//sys	QueryFullProcessImageName(proc Handle, flags uint32, exeName *uint16, size *uint32) (err error) = kernel32.QueryFullProcessImageNameW
//sys	OpenThread(desiredAccess uint32, inheritHandle bool, threadId uint32) (handle Handle, err error)
//sys	SetProcessPriorityBoost(process Handle, disable bool) (err error) = kernel32.SetProcessPriorityBoost
//sys	GetProcessWorkingSetSizeEx(hProcess Handle, lpMinimumWorkingSetSize *uintptr, lpMaximumWorkingSetSize *uintptr, flags *uint32)
//sys	SetProcessWorkingSetSizeEx(hProcess Handle, dwMinimumWorkingSetSize uintptr, dwMaximumWorkingSetSize uintptr, flags uint32) (err error)
//sys	GetCommTimeouts(handle Handle, timeouts *CommTimeouts) (err error)
//sys	SetCommTimeouts(handle Handle, timeouts *CommTimeouts) (err error)
<<<<<<< HEAD
=======
//sys	GetActiveProcessorCount(groupNumber uint16) (ret uint32)
//sys	GetMaximumProcessorCount(groupNumber uint16) (ret uint32)
>>>>>>> e8d3e9b1

// Volume Management Functions
//sys	DefineDosDevice(flags uint32, deviceName *uint16, targetPath *uint16) (err error) = DefineDosDeviceW
//sys	DeleteVolumeMountPoint(volumeMountPoint *uint16) (err error) = DeleteVolumeMountPointW
//sys	FindFirstVolume(volumeName *uint16, bufferLength uint32) (handle Handle, err error) [failretval==InvalidHandle] = FindFirstVolumeW
//sys	FindFirstVolumeMountPoint(rootPathName *uint16, volumeMountPoint *uint16, bufferLength uint32) (handle Handle, err error) [failretval==InvalidHandle] = FindFirstVolumeMountPointW
//sys	FindNextVolume(findVolume Handle, volumeName *uint16, bufferLength uint32) (err error) = FindNextVolumeW
//sys	FindNextVolumeMountPoint(findVolumeMountPoint Handle, volumeMountPoint *uint16, bufferLength uint32) (err error) = FindNextVolumeMountPointW
//sys	FindVolumeClose(findVolume Handle) (err error)
//sys	FindVolumeMountPointClose(findVolumeMountPoint Handle) (err error)
//sys	GetDiskFreeSpaceEx(directoryName *uint16, freeBytesAvailableToCaller *uint64, totalNumberOfBytes *uint64, totalNumberOfFreeBytes *uint64) (err error) = GetDiskFreeSpaceExW
//sys	GetDriveType(rootPathName *uint16) (driveType uint32) = GetDriveTypeW
//sys	GetLogicalDrives() (drivesBitMask uint32, err error) [failretval==0]
//sys	GetLogicalDriveStrings(bufferLength uint32, buffer *uint16) (n uint32, err error) [failretval==0] = GetLogicalDriveStringsW
//sys	GetVolumeInformation(rootPathName *uint16, volumeNameBuffer *uint16, volumeNameSize uint32, volumeNameSerialNumber *uint32, maximumComponentLength *uint32, fileSystemFlags *uint32, fileSystemNameBuffer *uint16, fileSystemNameSize uint32) (err error) = GetVolumeInformationW
//sys	GetVolumeInformationByHandle(file Handle, volumeNameBuffer *uint16, volumeNameSize uint32, volumeNameSerialNumber *uint32, maximumComponentLength *uint32, fileSystemFlags *uint32, fileSystemNameBuffer *uint16, fileSystemNameSize uint32) (err error) = GetVolumeInformationByHandleW
//sys	GetVolumeNameForVolumeMountPoint(volumeMountPoint *uint16, volumeName *uint16, bufferlength uint32) (err error) = GetVolumeNameForVolumeMountPointW
//sys	GetVolumePathName(fileName *uint16, volumePathName *uint16, bufferLength uint32) (err error) = GetVolumePathNameW
//sys	GetVolumePathNamesForVolumeName(volumeName *uint16, volumePathNames *uint16, bufferLength uint32, returnLength *uint32) (err error) = GetVolumePathNamesForVolumeNameW
//sys	QueryDosDevice(deviceName *uint16, targetPath *uint16, max uint32) (n uint32, err error) [failretval==0] = QueryDosDeviceW
//sys	SetVolumeLabel(rootPathName *uint16, volumeName *uint16) (err error) = SetVolumeLabelW
//sys	SetVolumeMountPoint(volumeMountPoint *uint16, volumeName *uint16) (err error) = SetVolumeMountPointW
//sys	InitiateSystemShutdownEx(machineName *uint16, message *uint16, timeout uint32, forceAppsClosed bool, rebootAfterShutdown bool, reason uint32) (err error) = advapi32.InitiateSystemShutdownExW
//sys	SetProcessShutdownParameters(level uint32, flags uint32) (err error) = kernel32.SetProcessShutdownParameters
//sys	GetProcessShutdownParameters(level *uint32, flags *uint32) (err error) = kernel32.GetProcessShutdownParameters
//sys	clsidFromString(lpsz *uint16, pclsid *GUID) (ret error) = ole32.CLSIDFromString
//sys	stringFromGUID2(rguid *GUID, lpsz *uint16, cchMax int32) (chars int32) = ole32.StringFromGUID2
//sys	coCreateGuid(pguid *GUID) (ret error) = ole32.CoCreateGuid
//sys	CoTaskMemFree(address unsafe.Pointer) = ole32.CoTaskMemFree
//sys	CoInitializeEx(reserved uintptr, coInit uint32) (ret error) = ole32.CoInitializeEx
//sys	CoUninitialize() = ole32.CoUninitialize
//sys	CoGetObject(name *uint16, bindOpts *BIND_OPTS3, guid *GUID, functionTable **uintptr) (ret error) = ole32.CoGetObject
//sys	getProcessPreferredUILanguages(flags uint32, numLanguages *uint32, buf *uint16, bufSize *uint32) (err error) = kernel32.GetProcessPreferredUILanguages
//sys	getThreadPreferredUILanguages(flags uint32, numLanguages *uint32, buf *uint16, bufSize *uint32) (err error) = kernel32.GetThreadPreferredUILanguages
//sys	getUserPreferredUILanguages(flags uint32, numLanguages *uint32, buf *uint16, bufSize *uint32) (err error) = kernel32.GetUserPreferredUILanguages
//sys	getSystemPreferredUILanguages(flags uint32, numLanguages *uint32, buf *uint16, bufSize *uint32) (err error) = kernel32.GetSystemPreferredUILanguages
//sys	findResource(module Handle, name uintptr, resType uintptr) (resInfo Handle, err error) = kernel32.FindResourceW
//sys	SizeofResource(module Handle, resInfo Handle) (size uint32, err error) = kernel32.SizeofResource
//sys	LoadResource(module Handle, resInfo Handle) (resData Handle, err error) = kernel32.LoadResource
//sys	LockResource(resData Handle) (addr uintptr, err error) = kernel32.LockResource
<<<<<<< HEAD
=======

// Version APIs
//sys	GetFileVersionInfoSize(filename string, zeroHandle *Handle) (bufSize uint32, err error) = version.GetFileVersionInfoSizeW
//sys	GetFileVersionInfo(filename string, handle uint32, bufSize uint32, buffer unsafe.Pointer) (err error) = version.GetFileVersionInfoW
//sys	VerQueryValue(block unsafe.Pointer, subBlock string, pointerToBufferPointer unsafe.Pointer, bufSize *uint32) (err error) = version.VerQueryValueW
>>>>>>> e8d3e9b1

// Process Status API (PSAPI)
//sys	EnumProcesses(processIds []uint32, bytesReturned *uint32) (err error) = psapi.EnumProcesses
//sys	EnumProcessModules(process Handle, module *Handle, cb uint32, cbNeeded *uint32) (err error) = psapi.EnumProcessModules
//sys	EnumProcessModulesEx(process Handle, module *Handle, cb uint32, cbNeeded *uint32, filterFlag uint32) (err error) = psapi.EnumProcessModulesEx
//sys	GetModuleInformation(process Handle, module Handle, modinfo *ModuleInfo, cb uint32) (err error) = psapi.GetModuleInformation
//sys	GetModuleFileNameEx(process Handle, module Handle, filename *uint16, size uint32) (err error) = psapi.GetModuleFileNameExW
//sys	GetModuleBaseName(process Handle, module Handle, baseName *uint16, size uint32) (err error) = psapi.GetModuleBaseNameW

// NT Native APIs
//sys	rtlNtStatusToDosErrorNoTeb(ntstatus NTStatus) (ret syscall.Errno) = ntdll.RtlNtStatusToDosErrorNoTeb
//sys	rtlGetVersion(info *OsVersionInfoEx) (ntstatus error) = ntdll.RtlGetVersion
//sys	rtlGetNtVersionNumbers(majorVersion *uint32, minorVersion *uint32, buildNumber *uint32) = ntdll.RtlGetNtVersionNumbers
//sys	RtlGetCurrentPeb() (peb *PEB) = ntdll.RtlGetCurrentPeb
//sys	RtlInitUnicodeString(destinationString *NTUnicodeString, sourceString *uint16) = ntdll.RtlInitUnicodeString
//sys	RtlInitString(destinationString *NTString, sourceString *byte) = ntdll.RtlInitString
//sys	NtCreateFile(handle *Handle, access uint32, oa *OBJECT_ATTRIBUTES, iosb *IO_STATUS_BLOCK, allocationSize *int64, attributes uint32, share uint32, disposition uint32, options uint32, eabuffer uintptr, ealength uint32) (ntstatus error) = ntdll.NtCreateFile
//sys	NtCreateNamedPipeFile(pipe *Handle, access uint32, oa *OBJECT_ATTRIBUTES, iosb *IO_STATUS_BLOCK, share uint32, disposition uint32, options uint32, typ uint32, readMode uint32, completionMode uint32, maxInstances uint32, inboundQuota uint32, outputQuota uint32, timeout *int64) (ntstatus error) = ntdll.NtCreateNamedPipeFile
//sys	NtSetInformationFile(handle Handle, iosb *IO_STATUS_BLOCK, inBuffer *byte, inBufferLen uint32, class uint32) (ntstatus error) = ntdll.NtSetInformationFile
//sys	RtlDosPathNameToNtPathName(dosName *uint16, ntName *NTUnicodeString, ntFileNamePart *uint16, relativeName *RTL_RELATIVE_NAME) (ntstatus error) = ntdll.RtlDosPathNameToNtPathName_U_WithStatus
//sys	RtlDosPathNameToRelativeNtPathName(dosName *uint16, ntName *NTUnicodeString, ntFileNamePart *uint16, relativeName *RTL_RELATIVE_NAME) (ntstatus error) = ntdll.RtlDosPathNameToRelativeNtPathName_U_WithStatus
//sys	RtlDefaultNpAcl(acl **ACL) (ntstatus error) = ntdll.RtlDefaultNpAcl
//sys	NtQueryInformationProcess(proc Handle, procInfoClass int32, procInfo unsafe.Pointer, procInfoLen uint32, retLen *uint32) (ntstatus error) = ntdll.NtQueryInformationProcess
//sys	NtSetInformationProcess(proc Handle, procInfoClass int32, procInfo unsafe.Pointer, procInfoLen uint32) (ntstatus error) = ntdll.NtSetInformationProcess
//sys	NtQuerySystemInformation(sysInfoClass int32, sysInfo unsafe.Pointer, sysInfoLen uint32, retLen *uint32) (ntstatus error) = ntdll.NtQuerySystemInformation
//sys	NtSetSystemInformation(sysInfoClass int32, sysInfo unsafe.Pointer, sysInfoLen uint32) (ntstatus error) = ntdll.NtSetSystemInformation
//sys	RtlAddFunctionTable(functionTable *RUNTIME_FUNCTION, entryCount uint32, baseAddress uintptr) (ret bool) = ntdll.RtlAddFunctionTable
//sys	RtlDeleteFunctionTable(functionTable *RUNTIME_FUNCTION) (ret bool) = ntdll.RtlDeleteFunctionTable

// NT Native APIs
//sys	rtlNtStatusToDosErrorNoTeb(ntstatus NTStatus) (ret syscall.Errno) = ntdll.RtlNtStatusToDosErrorNoTeb
//sys	rtlGetVersion(info *OsVersionInfoEx) (ntstatus error) = ntdll.RtlGetVersion
//sys	rtlGetNtVersionNumbers(majorVersion *uint32, minorVersion *uint32, buildNumber *uint32) = ntdll.RtlGetNtVersionNumbers
//sys	RtlGetCurrentPeb() (peb *PEB) = ntdll.RtlGetCurrentPeb
//sys	RtlInitUnicodeString(destinationString *NTUnicodeString, sourceString *uint16) = ntdll.RtlInitUnicodeString
//sys	RtlInitString(destinationString *NTString, sourceString *byte) = ntdll.RtlInitString
//sys	NtCreateFile(handle *Handle, access uint32, oa *OBJECT_ATTRIBUTES, iosb *IO_STATUS_BLOCK, allocationSize *int64, attributes uint32, share uint32, disposition uint32, options uint32, eabuffer uintptr, ealength uint32) (ntstatus error) = ntdll.NtCreateFile
//sys	NtCreateNamedPipeFile(pipe *Handle, access uint32, oa *OBJECT_ATTRIBUTES, iosb *IO_STATUS_BLOCK, share uint32, disposition uint32, options uint32, typ uint32, readMode uint32, completionMode uint32, maxInstances uint32, inboundQuota uint32, outputQuota uint32, timeout *int64) (ntstatus error) = ntdll.NtCreateNamedPipeFile
//sys	RtlDosPathNameToNtPathName(dosName *uint16, ntName *NTUnicodeString, ntFileNamePart *uint16, relativeName *RTL_RELATIVE_NAME) (ntstatus error) = ntdll.RtlDosPathNameToNtPathName_U_WithStatus
//sys	RtlDosPathNameToRelativeNtPathName(dosName *uint16, ntName *NTUnicodeString, ntFileNamePart *uint16, relativeName *RTL_RELATIVE_NAME) (ntstatus error) = ntdll.RtlDosPathNameToRelativeNtPathName_U_WithStatus
//sys	RtlDefaultNpAcl(acl **ACL) (ntstatus error) = ntdll.RtlDefaultNpAcl
//sys	NtQueryInformationProcess(proc Handle, procInfoClass int32, procInfo unsafe.Pointer, procInfoLen uint32, retLen *uint32) (ntstatus error) = ntdll.NtQueryInformationProcess
//sys	NtSetInformationProcess(proc Handle, procInfoClass int32, procInfo unsafe.Pointer, procInfoLen uint32) (ntstatus error) = ntdll.NtSetInformationProcess

// syscall interface implementation for other packages

// GetCurrentProcess returns the handle for the current process.
// It is a pseudo handle that does not need to be closed.
// The returned error is always nil.
//
// Deprecated: use CurrentProcess for the same Handle without the nil
// error.
func GetCurrentProcess() (Handle, error) {
	return CurrentProcess(), nil
}

// CurrentProcess returns the handle for the current process.
// It is a pseudo handle that does not need to be closed.
func CurrentProcess() Handle { return Handle(^uintptr(1 - 1)) }

// GetCurrentThread returns the handle for the current thread.
// It is a pseudo handle that does not need to be closed.
// The returned error is always nil.
//
// Deprecated: use CurrentThread for the same Handle without the nil
// error.
func GetCurrentThread() (Handle, error) {
	return CurrentThread(), nil
}

// CurrentThread returns the handle for the current thread.
// It is a pseudo handle that does not need to be closed.
func CurrentThread() Handle { return Handle(^uintptr(2 - 1)) }

// GetProcAddressByOrdinal retrieves the address of the exported
// function from module by ordinal.
func GetProcAddressByOrdinal(module Handle, ordinal uintptr) (proc uintptr, err error) {
	r0, _, e1 := syscall.Syscall(procGetProcAddress.Addr(), 2, uintptr(module), ordinal, 0)
	proc = uintptr(r0)
	if proc == 0 {
		err = errnoErr(e1)
	}
	return
}

func Exit(code int) { ExitProcess(uint32(code)) }

func makeInheritSa() *SecurityAttributes {
	var sa SecurityAttributes
	sa.Length = uint32(unsafe.Sizeof(sa))
	sa.InheritHandle = 1
	return &sa
}

func Open(path string, mode int, perm uint32) (fd Handle, err error) {
	if len(path) == 0 {
		return InvalidHandle, ERROR_FILE_NOT_FOUND
	}
	pathp, err := UTF16PtrFromString(path)
	if err != nil {
		return InvalidHandle, err
	}
	var access uint32
	switch mode & (O_RDONLY | O_WRONLY | O_RDWR) {
	case O_RDONLY:
		access = GENERIC_READ
	case O_WRONLY:
		access = GENERIC_WRITE
	case O_RDWR:
		access = GENERIC_READ | GENERIC_WRITE
	}
	if mode&O_CREAT != 0 {
		access |= GENERIC_WRITE
	}
	if mode&O_APPEND != 0 {
		access &^= GENERIC_WRITE
		access |= FILE_APPEND_DATA
	}
	sharemode := uint32(FILE_SHARE_READ | FILE_SHARE_WRITE)
	var sa *SecurityAttributes
	if mode&O_CLOEXEC == 0 {
		sa = makeInheritSa()
	}
	var createmode uint32
	switch {
	case mode&(O_CREAT|O_EXCL) == (O_CREAT | O_EXCL):
		createmode = CREATE_NEW
	case mode&(O_CREAT|O_TRUNC) == (O_CREAT | O_TRUNC):
		createmode = CREATE_ALWAYS
	case mode&O_CREAT == O_CREAT:
		createmode = OPEN_ALWAYS
	case mode&O_TRUNC == O_TRUNC:
		createmode = TRUNCATE_EXISTING
	default:
		createmode = OPEN_EXISTING
	}
	var attrs uint32 = FILE_ATTRIBUTE_NORMAL
	if perm&S_IWRITE == 0 {
		attrs = FILE_ATTRIBUTE_READONLY
	}
	h, e := CreateFile(pathp, access, sharemode, sa, createmode, attrs, 0)
	return h, e
}

func Read(fd Handle, p []byte) (n int, err error) {
	var done uint32
	e := ReadFile(fd, p, &done, nil)
	if e != nil {
		if e == ERROR_BROKEN_PIPE {
			// NOTE(brainman): work around ERROR_BROKEN_PIPE is returned on reading EOF from stdin
			return 0, nil
		}
		return 0, e
	}
	return int(done), nil
}

func Write(fd Handle, p []byte) (n int, err error) {
	if raceenabled {
		raceReleaseMerge(unsafe.Pointer(&ioSync))
	}
	var done uint32
	e := WriteFile(fd, p, &done, nil)
	if e != nil {
		return 0, e
	}
	return int(done), nil
}

func ReadFile(fd Handle, p []byte, done *uint32, overlapped *Overlapped) error {
	err := readFile(fd, p, done, overlapped)
	if raceenabled {
		if *done > 0 {
			raceWriteRange(unsafe.Pointer(&p[0]), int(*done))
		}
		raceAcquire(unsafe.Pointer(&ioSync))
	}
	return err
}

func WriteFile(fd Handle, p []byte, done *uint32, overlapped *Overlapped) error {
	if raceenabled {
		raceReleaseMerge(unsafe.Pointer(&ioSync))
	}
	err := writeFile(fd, p, done, overlapped)
	if raceenabled && *done > 0 {
		raceReadRange(unsafe.Pointer(&p[0]), int(*done))
	}
	return err
}

var ioSync int64

func Seek(fd Handle, offset int64, whence int) (newoffset int64, err error) {
	var w uint32
	switch whence {
	case 0:
		w = FILE_BEGIN
	case 1:
		w = FILE_CURRENT
	case 2:
		w = FILE_END
	}
	hi := int32(offset >> 32)
	lo := int32(offset)
	// use GetFileType to check pipe, pipe can't do seek
	ft, _ := GetFileType(fd)
	if ft == FILE_TYPE_PIPE {
		return 0, syscall.EPIPE
	}
	rlo, e := SetFilePointer(fd, lo, &hi, w)
	if e != nil {
		return 0, e
	}
	return int64(hi)<<32 + int64(rlo), nil
}

func Close(fd Handle) (err error) {
	return CloseHandle(fd)
}

var (
	Stdin  = getStdHandle(STD_INPUT_HANDLE)
	Stdout = getStdHandle(STD_OUTPUT_HANDLE)
	Stderr = getStdHandle(STD_ERROR_HANDLE)
)

func getStdHandle(stdhandle uint32) (fd Handle) {
	r, _ := GetStdHandle(stdhandle)
	return r
}

const ImplementsGetwd = true

func Getwd() (wd string, err error) {
	b := make([]uint16, 300)
	n, e := GetCurrentDirectory(uint32(len(b)), &b[0])
	if e != nil {
		return "", e
	}
	return string(utf16.Decode(b[0:n])), nil
}

func Chdir(path string) (err error) {
	pathp, err := UTF16PtrFromString(path)
	if err != nil {
		return err
	}
	return SetCurrentDirectory(pathp)
}

func Mkdir(path string, mode uint32) (err error) {
	pathp, err := UTF16PtrFromString(path)
	if err != nil {
		return err
	}
	return CreateDirectory(pathp, nil)
}

func Rmdir(path string) (err error) {
	pathp, err := UTF16PtrFromString(path)
	if err != nil {
		return err
	}
	return RemoveDirectory(pathp)
}

func Unlink(path string) (err error) {
	pathp, err := UTF16PtrFromString(path)
	if err != nil {
		return err
	}
	return DeleteFile(pathp)
}

func Rename(oldpath, newpath string) (err error) {
	from, err := UTF16PtrFromString(oldpath)
	if err != nil {
		return err
	}
	to, err := UTF16PtrFromString(newpath)
	if err != nil {
		return err
	}
	return MoveFileEx(from, to, MOVEFILE_REPLACE_EXISTING)
}

func ComputerName() (name string, err error) {
	var n uint32 = MAX_COMPUTERNAME_LENGTH + 1
	b := make([]uint16, n)
	e := GetComputerName(&b[0], &n)
	if e != nil {
		return "", e
	}
	return string(utf16.Decode(b[0:n])), nil
}

func DurationSinceBoot() time.Duration {
	return time.Duration(getTickCount64()) * time.Millisecond
}

func Ftruncate(fd Handle, length int64) (err error) {
	curoffset, e := Seek(fd, 0, 1)
	if e != nil {
		return e
	}
	defer Seek(fd, curoffset, 0)
	_, e = Seek(fd, length, 0)
	if e != nil {
		return e
	}
	e = SetEndOfFile(fd)
	if e != nil {
		return e
	}
	return nil
}

func Gettimeofday(tv *Timeval) (err error) {
	var ft Filetime
	GetSystemTimeAsFileTime(&ft)
	*tv = NsecToTimeval(ft.Nanoseconds())
	return nil
}

func Pipe(p []Handle) (err error) {
	if len(p) != 2 {
		return syscall.EINVAL
	}
	var r, w Handle
	e := CreatePipe(&r, &w, makeInheritSa(), 0)
	if e != nil {
		return e
	}
	p[0] = r
	p[1] = w
	return nil
}

func Utimes(path string, tv []Timeval) (err error) {
	if len(tv) != 2 {
		return syscall.EINVAL
	}
	pathp, e := UTF16PtrFromString(path)
	if e != nil {
		return e
	}
	h, e := CreateFile(pathp,
		FILE_WRITE_ATTRIBUTES, FILE_SHARE_WRITE, nil,
		OPEN_EXISTING, FILE_FLAG_BACKUP_SEMANTICS, 0)
	if e != nil {
		return e
	}
	defer Close(h)
	a := NsecToFiletime(tv[0].Nanoseconds())
	w := NsecToFiletime(tv[1].Nanoseconds())
	return SetFileTime(h, nil, &a, &w)
}

func UtimesNano(path string, ts []Timespec) (err error) {
	if len(ts) != 2 {
		return syscall.EINVAL
	}
	pathp, e := UTF16PtrFromString(path)
	if e != nil {
		return e
	}
	h, e := CreateFile(pathp,
		FILE_WRITE_ATTRIBUTES, FILE_SHARE_WRITE, nil,
		OPEN_EXISTING, FILE_FLAG_BACKUP_SEMANTICS, 0)
	if e != nil {
		return e
	}
	defer Close(h)
	a := NsecToFiletime(TimespecToNsec(ts[0]))
	w := NsecToFiletime(TimespecToNsec(ts[1]))
	return SetFileTime(h, nil, &a, &w)
}

func Fsync(fd Handle) (err error) {
	return FlushFileBuffers(fd)
}

func Chmod(path string, mode uint32) (err error) {
	p, e := UTF16PtrFromString(path)
	if e != nil {
		return e
	}
	attrs, e := GetFileAttributes(p)
	if e != nil {
		return e
	}
	if mode&S_IWRITE != 0 {
		attrs &^= FILE_ATTRIBUTE_READONLY
	} else {
		attrs |= FILE_ATTRIBUTE_READONLY
	}
	return SetFileAttributes(p, attrs)
}

func LoadGetSystemTimePreciseAsFileTime() error {
	return procGetSystemTimePreciseAsFileTime.Find()
}

func LoadCancelIoEx() error {
	return procCancelIoEx.Find()
}

func LoadSetFileCompletionNotificationModes() error {
	return procSetFileCompletionNotificationModes.Find()
}

func WaitForMultipleObjects(handles []Handle, waitAll bool, waitMilliseconds uint32) (event uint32, err error) {
	// Every other win32 array API takes arguments as "pointer, count", except for this function. So we
	// can't declare it as a usual [] type, because mksyscall will use the opposite order. We therefore
	// trivially stub this ourselves.

	var handlePtr *Handle
	if len(handles) > 0 {
		handlePtr = &handles[0]
	}
	return waitForMultipleObjects(uint32(len(handles)), uintptr(unsafe.Pointer(handlePtr)), waitAll, waitMilliseconds)
}

// net api calls

const socket_error = uintptr(^uint32(0))

//sys	WSAStartup(verreq uint32, data *WSAData) (sockerr error) = ws2_32.WSAStartup
//sys	WSACleanup() (err error) [failretval==socket_error] = ws2_32.WSACleanup
//sys	WSAIoctl(s Handle, iocc uint32, inbuf *byte, cbif uint32, outbuf *byte, cbob uint32, cbbr *uint32, overlapped *Overlapped, completionRoutine uintptr) (err error) [failretval==socket_error] = ws2_32.WSAIoctl
//sys	socket(af int32, typ int32, protocol int32) (handle Handle, err error) [failretval==InvalidHandle] = ws2_32.socket
//sys	sendto(s Handle, buf []byte, flags int32, to unsafe.Pointer, tolen int32) (err error) [failretval==socket_error] = ws2_32.sendto
//sys	recvfrom(s Handle, buf []byte, flags int32, from *RawSockaddrAny, fromlen *int32) (n int32, err error) [failretval==-1] = ws2_32.recvfrom
//sys	Setsockopt(s Handle, level int32, optname int32, optval *byte, optlen int32) (err error) [failretval==socket_error] = ws2_32.setsockopt
//sys	Getsockopt(s Handle, level int32, optname int32, optval *byte, optlen *int32) (err error) [failretval==socket_error] = ws2_32.getsockopt
//sys	bind(s Handle, name unsafe.Pointer, namelen int32) (err error) [failretval==socket_error] = ws2_32.bind
//sys	connect(s Handle, name unsafe.Pointer, namelen int32) (err error) [failretval==socket_error] = ws2_32.connect
//sys	getsockname(s Handle, rsa *RawSockaddrAny, addrlen *int32) (err error) [failretval==socket_error] = ws2_32.getsockname
//sys	getpeername(s Handle, rsa *RawSockaddrAny, addrlen *int32) (err error) [failretval==socket_error] = ws2_32.getpeername
//sys	listen(s Handle, backlog int32) (err error) [failretval==socket_error] = ws2_32.listen
//sys	shutdown(s Handle, how int32) (err error) [failretval==socket_error] = ws2_32.shutdown
//sys	Closesocket(s Handle) (err error) [failretval==socket_error] = ws2_32.closesocket
//sys	AcceptEx(ls Handle, as Handle, buf *byte, rxdatalen uint32, laddrlen uint32, raddrlen uint32, recvd *uint32, overlapped *Overlapped) (err error) = mswsock.AcceptEx
//sys	GetAcceptExSockaddrs(buf *byte, rxdatalen uint32, laddrlen uint32, raddrlen uint32, lrsa **RawSockaddrAny, lrsalen *int32, rrsa **RawSockaddrAny, rrsalen *int32) = mswsock.GetAcceptExSockaddrs
//sys	WSARecv(s Handle, bufs *WSABuf, bufcnt uint32, recvd *uint32, flags *uint32, overlapped *Overlapped, croutine *byte) (err error) [failretval==socket_error] = ws2_32.WSARecv
//sys	WSASend(s Handle, bufs *WSABuf, bufcnt uint32, sent *uint32, flags uint32, overlapped *Overlapped, croutine *byte) (err error) [failretval==socket_error] = ws2_32.WSASend
//sys	WSARecvFrom(s Handle, bufs *WSABuf, bufcnt uint32, recvd *uint32, flags *uint32,  from *RawSockaddrAny, fromlen *int32, overlapped *Overlapped, croutine *byte) (err error) [failretval==socket_error] = ws2_32.WSARecvFrom
//sys	WSASendTo(s Handle, bufs *WSABuf, bufcnt uint32, sent *uint32, flags uint32, to *RawSockaddrAny, tolen int32,  overlapped *Overlapped, croutine *byte) (err error) [failretval==socket_error] = ws2_32.WSASendTo
//sys	WSASocket(af int32, typ int32, protocol int32, protoInfo *WSAProtocolInfo, group uint32, flags uint32) (handle Handle, err error) [failretval==InvalidHandle] = ws2_32.WSASocketW
//sys	GetHostByName(name string) (h *Hostent, err error) [failretval==nil] = ws2_32.gethostbyname
//sys	GetServByName(name string, proto string) (s *Servent, err error) [failretval==nil] = ws2_32.getservbyname
//sys	Ntohs(netshort uint16) (u uint16) = ws2_32.ntohs
//sys	GetProtoByName(name string) (p *Protoent, err error) [failretval==nil] = ws2_32.getprotobyname
//sys	DnsQuery(name string, qtype uint16, options uint32, extra *byte, qrs **DNSRecord, pr *byte) (status error) = dnsapi.DnsQuery_W
//sys	DnsRecordListFree(rl *DNSRecord, freetype uint32) = dnsapi.DnsRecordListFree
//sys	DnsNameCompare(name1 *uint16, name2 *uint16) (same bool) = dnsapi.DnsNameCompare_W
//sys	GetAddrInfoW(nodename *uint16, servicename *uint16, hints *AddrinfoW, result **AddrinfoW) (sockerr error) = ws2_32.GetAddrInfoW
//sys	FreeAddrInfoW(addrinfo *AddrinfoW) = ws2_32.FreeAddrInfoW
//sys	GetIfEntry(pIfRow *MibIfRow) (errcode error) = iphlpapi.GetIfEntry
//sys	GetAdaptersInfo(ai *IpAdapterInfo, ol *uint32) (errcode error) = iphlpapi.GetAdaptersInfo
//sys	SetFileCompletionNotificationModes(handle Handle, flags uint8) (err error) = kernel32.SetFileCompletionNotificationModes
//sys	WSAEnumProtocols(protocols *int32, protocolBuffer *WSAProtocolInfo, bufferLength *uint32) (n int32, err error) [failretval==-1] = ws2_32.WSAEnumProtocolsW
//sys	WSAGetOverlappedResult(h Handle, o *Overlapped, bytes *uint32, wait bool, flags *uint32) (err error) = ws2_32.WSAGetOverlappedResult
//sys	GetAdaptersAddresses(family uint32, flags uint32, reserved uintptr, adapterAddresses *IpAdapterAddresses, sizePointer *uint32) (errcode error) = iphlpapi.GetAdaptersAddresses
//sys	GetACP() (acp uint32) = kernel32.GetACP
//sys	MultiByteToWideChar(codePage uint32, dwFlags uint32, str *byte, nstr int32, wchar *uint16, nwchar int32) (nwrite int32, err error) = kernel32.MultiByteToWideChar
//sys	getBestInterfaceEx(sockaddr unsafe.Pointer, pdwBestIfIndex *uint32) (errcode error) = iphlpapi.GetBestInterfaceEx

// For testing: clients can set this flag to force
// creation of IPv6 sockets to return EAFNOSUPPORT.
var SocketDisableIPv6 bool

type RawSockaddrInet4 struct {
	Family uint16
	Port   uint16
	Addr   [4]byte /* in_addr */
	Zero   [8]uint8
}

type RawSockaddrInet6 struct {
	Family   uint16
	Port     uint16
	Flowinfo uint32
	Addr     [16]byte /* in6_addr */
	Scope_id uint32
}

type RawSockaddr struct {
	Family uint16
	Data   [14]int8
}

type RawSockaddrAny struct {
	Addr RawSockaddr
	Pad  [100]int8
}

type Sockaddr interface {
	sockaddr() (ptr unsafe.Pointer, len int32, err error) // lowercase; only we can define Sockaddrs
}

type SockaddrInet4 struct {
	Port int
	Addr [4]byte
	raw  RawSockaddrInet4
}

func (sa *SockaddrInet4) sockaddr() (unsafe.Pointer, int32, error) {
	if sa.Port < 0 || sa.Port > 0xFFFF {
		return nil, 0, syscall.EINVAL
	}
	sa.raw.Family = AF_INET
	p := (*[2]byte)(unsafe.Pointer(&sa.raw.Port))
	p[0] = byte(sa.Port >> 8)
	p[1] = byte(sa.Port)
	sa.raw.Addr = sa.Addr
	return unsafe.Pointer(&sa.raw), int32(unsafe.Sizeof(sa.raw)), nil
}

type SockaddrInet6 struct {
	Port   int
	ZoneId uint32
	Addr   [16]byte
	raw    RawSockaddrInet6
}

func (sa *SockaddrInet6) sockaddr() (unsafe.Pointer, int32, error) {
	if sa.Port < 0 || sa.Port > 0xFFFF {
		return nil, 0, syscall.EINVAL
	}
	sa.raw.Family = AF_INET6
	p := (*[2]byte)(unsafe.Pointer(&sa.raw.Port))
	p[0] = byte(sa.Port >> 8)
	p[1] = byte(sa.Port)
	sa.raw.Scope_id = sa.ZoneId
	sa.raw.Addr = sa.Addr
	return unsafe.Pointer(&sa.raw), int32(unsafe.Sizeof(sa.raw)), nil
}

type RawSockaddrUnix struct {
	Family uint16
	Path   [UNIX_PATH_MAX]int8
}

type SockaddrUnix struct {
	Name string
	raw  RawSockaddrUnix
}

func (sa *SockaddrUnix) sockaddr() (unsafe.Pointer, int32, error) {
	name := sa.Name
	n := len(name)
	if n > len(sa.raw.Path) {
		return nil, 0, syscall.EINVAL
	}
	if n == len(sa.raw.Path) && name[0] != '@' {
		return nil, 0, syscall.EINVAL
	}
	sa.raw.Family = AF_UNIX
	for i := 0; i < n; i++ {
		sa.raw.Path[i] = int8(name[i])
	}
	// length is family (uint16), name, NUL.
	sl := int32(2)
	if n > 0 {
		sl += int32(n) + 1
	}
	if sa.raw.Path[0] == '@' {
		sa.raw.Path[0] = 0
		// Don't count trailing NUL for abstract address.
		sl--
	}

	return unsafe.Pointer(&sa.raw), sl, nil
}

func (rsa *RawSockaddrAny) Sockaddr() (Sockaddr, error) {
	switch rsa.Addr.Family {
	case AF_UNIX:
		pp := (*RawSockaddrUnix)(unsafe.Pointer(rsa))
		sa := new(SockaddrUnix)
		if pp.Path[0] == 0 {
			// "Abstract" Unix domain socket.
			// Rewrite leading NUL as @ for textual display.
			// (This is the standard convention.)
			// Not friendly to overwrite in place,
			// but the callers below don't care.
			pp.Path[0] = '@'
		}

		// Assume path ends at NUL.
		// This is not technically the Linux semantics for
		// abstract Unix domain sockets--they are supposed
		// to be uninterpreted fixed-size binary blobs--but
		// everyone uses this convention.
		n := 0
		for n < len(pp.Path) && pp.Path[n] != 0 {
			n++
		}
		bytes := (*[len(pp.Path)]byte)(unsafe.Pointer(&pp.Path[0]))[0:n]
		sa.Name = string(bytes)
		return sa, nil

	case AF_INET:
		pp := (*RawSockaddrInet4)(unsafe.Pointer(rsa))
		sa := new(SockaddrInet4)
		p := (*[2]byte)(unsafe.Pointer(&pp.Port))
		sa.Port = int(p[0])<<8 + int(p[1])
		sa.Addr = pp.Addr
		return sa, nil

	case AF_INET6:
		pp := (*RawSockaddrInet6)(unsafe.Pointer(rsa))
		sa := new(SockaddrInet6)
		p := (*[2]byte)(unsafe.Pointer(&pp.Port))
		sa.Port = int(p[0])<<8 + int(p[1])
		sa.ZoneId = pp.Scope_id
		sa.Addr = pp.Addr
		return sa, nil
	}
	return nil, syscall.EAFNOSUPPORT
}

func Socket(domain, typ, proto int) (fd Handle, err error) {
	if domain == AF_INET6 && SocketDisableIPv6 {
		return InvalidHandle, syscall.EAFNOSUPPORT
	}
	return socket(int32(domain), int32(typ), int32(proto))
}

func SetsockoptInt(fd Handle, level, opt int, value int) (err error) {
	v := int32(value)
	return Setsockopt(fd, int32(level), int32(opt), (*byte)(unsafe.Pointer(&v)), int32(unsafe.Sizeof(v)))
}

func Bind(fd Handle, sa Sockaddr) (err error) {
	ptr, n, err := sa.sockaddr()
	if err != nil {
		return err
	}
	return bind(fd, ptr, n)
}

func Connect(fd Handle, sa Sockaddr) (err error) {
	ptr, n, err := sa.sockaddr()
	if err != nil {
		return err
	}
	return connect(fd, ptr, n)
}

func GetBestInterfaceEx(sa Sockaddr, pdwBestIfIndex *uint32) (err error) {
	ptr, _, err := sa.sockaddr()
	if err != nil {
		return err
	}
	return getBestInterfaceEx(ptr, pdwBestIfIndex)
}

func Getsockname(fd Handle) (sa Sockaddr, err error) {
	var rsa RawSockaddrAny
	l := int32(unsafe.Sizeof(rsa))
	if err = getsockname(fd, &rsa, &l); err != nil {
		return
	}
	return rsa.Sockaddr()
}

func Getpeername(fd Handle) (sa Sockaddr, err error) {
	var rsa RawSockaddrAny
	l := int32(unsafe.Sizeof(rsa))
	if err = getpeername(fd, &rsa, &l); err != nil {
		return
	}
	return rsa.Sockaddr()
}

func Listen(s Handle, n int) (err error) {
	return listen(s, int32(n))
}

func Shutdown(fd Handle, how int) (err error) {
	return shutdown(fd, int32(how))
}

func WSASendto(s Handle, bufs *WSABuf, bufcnt uint32, sent *uint32, flags uint32, to Sockaddr, overlapped *Overlapped, croutine *byte) (err error) {
	rsa, l, err := to.sockaddr()
	if err != nil {
		return err
	}
	return WSASendTo(s, bufs, bufcnt, sent, flags, (*RawSockaddrAny)(unsafe.Pointer(rsa)), l, overlapped, croutine)
}

func LoadGetAddrInfo() error {
	return procGetAddrInfoW.Find()
}

var connectExFunc struct {
	once sync.Once
	addr uintptr
	err  error
}

func LoadConnectEx() error {
	connectExFunc.once.Do(func() {
		var s Handle
		s, connectExFunc.err = Socket(AF_INET, SOCK_STREAM, IPPROTO_TCP)
		if connectExFunc.err != nil {
			return
		}
		defer CloseHandle(s)
		var n uint32
		connectExFunc.err = WSAIoctl(s,
			SIO_GET_EXTENSION_FUNCTION_POINTER,
			(*byte)(unsafe.Pointer(&WSAID_CONNECTEX)),
			uint32(unsafe.Sizeof(WSAID_CONNECTEX)),
			(*byte)(unsafe.Pointer(&connectExFunc.addr)),
			uint32(unsafe.Sizeof(connectExFunc.addr)),
			&n, nil, 0)
	})
	return connectExFunc.err
}

func connectEx(s Handle, name unsafe.Pointer, namelen int32, sendBuf *byte, sendDataLen uint32, bytesSent *uint32, overlapped *Overlapped) (err error) {
	r1, _, e1 := syscall.Syscall9(connectExFunc.addr, 7, uintptr(s), uintptr(name), uintptr(namelen), uintptr(unsafe.Pointer(sendBuf)), uintptr(sendDataLen), uintptr(unsafe.Pointer(bytesSent)), uintptr(unsafe.Pointer(overlapped)), 0, 0)
	if r1 == 0 {
		if e1 != 0 {
			err = error(e1)
		} else {
			err = syscall.EINVAL
		}
	}
	return
}

func ConnectEx(fd Handle, sa Sockaddr, sendBuf *byte, sendDataLen uint32, bytesSent *uint32, overlapped *Overlapped) error {
	err := LoadConnectEx()
	if err != nil {
		return errorspkg.New("failed to find ConnectEx: " + err.Error())
	}
	ptr, n, err := sa.sockaddr()
	if err != nil {
		return err
	}
	return connectEx(fd, ptr, n, sendBuf, sendDataLen, bytesSent, overlapped)
}

var sendRecvMsgFunc struct {
	once     sync.Once
	sendAddr uintptr
	recvAddr uintptr
	err      error
}

func loadWSASendRecvMsg() error {
	sendRecvMsgFunc.once.Do(func() {
		var s Handle
		s, sendRecvMsgFunc.err = Socket(AF_INET, SOCK_DGRAM, IPPROTO_UDP)
		if sendRecvMsgFunc.err != nil {
			return
		}
		defer CloseHandle(s)
		var n uint32
		sendRecvMsgFunc.err = WSAIoctl(s,
			SIO_GET_EXTENSION_FUNCTION_POINTER,
			(*byte)(unsafe.Pointer(&WSAID_WSARECVMSG)),
			uint32(unsafe.Sizeof(WSAID_WSARECVMSG)),
			(*byte)(unsafe.Pointer(&sendRecvMsgFunc.recvAddr)),
			uint32(unsafe.Sizeof(sendRecvMsgFunc.recvAddr)),
			&n, nil, 0)
		if sendRecvMsgFunc.err != nil {
			return
		}
		sendRecvMsgFunc.err = WSAIoctl(s,
			SIO_GET_EXTENSION_FUNCTION_POINTER,
			(*byte)(unsafe.Pointer(&WSAID_WSASENDMSG)),
			uint32(unsafe.Sizeof(WSAID_WSASENDMSG)),
			(*byte)(unsafe.Pointer(&sendRecvMsgFunc.sendAddr)),
			uint32(unsafe.Sizeof(sendRecvMsgFunc.sendAddr)),
			&n, nil, 0)
	})
	return sendRecvMsgFunc.err
}

func WSASendMsg(fd Handle, msg *WSAMsg, flags uint32, bytesSent *uint32, overlapped *Overlapped, croutine *byte) error {
	err := loadWSASendRecvMsg()
	if err != nil {
		return err
	}
	r1, _, e1 := syscall.Syscall6(sendRecvMsgFunc.sendAddr, 6, uintptr(fd), uintptr(unsafe.Pointer(msg)), uintptr(flags), uintptr(unsafe.Pointer(bytesSent)), uintptr(unsafe.Pointer(overlapped)), uintptr(unsafe.Pointer(croutine)))
	if r1 == socket_error {
		err = errnoErr(e1)
	}
	return err
}

func WSARecvMsg(fd Handle, msg *WSAMsg, bytesReceived *uint32, overlapped *Overlapped, croutine *byte) error {
	err := loadWSASendRecvMsg()
	if err != nil {
		return err
	}
	r1, _, e1 := syscall.Syscall6(sendRecvMsgFunc.recvAddr, 5, uintptr(fd), uintptr(unsafe.Pointer(msg)), uintptr(unsafe.Pointer(bytesReceived)), uintptr(unsafe.Pointer(overlapped)), uintptr(unsafe.Pointer(croutine)), 0)
	if r1 == socket_error {
		err = errnoErr(e1)
	}
	return err
}

// Invented structures to support what package os expects.
type Rusage struct {
	CreationTime Filetime
	ExitTime     Filetime
	KernelTime   Filetime
	UserTime     Filetime
}

type WaitStatus struct {
	ExitCode uint32
}

func (w WaitStatus) Exited() bool { return true }

func (w WaitStatus) ExitStatus() int { return int(w.ExitCode) }

func (w WaitStatus) Signal() Signal { return -1 }

func (w WaitStatus) CoreDump() bool { return false }

func (w WaitStatus) Stopped() bool { return false }

func (w WaitStatus) Continued() bool { return false }

func (w WaitStatus) StopSignal() Signal { return -1 }

func (w WaitStatus) Signaled() bool { return false }

func (w WaitStatus) TrapCause() int { return -1 }

// Timespec is an invented structure on Windows, but here for
// consistency with the corresponding package for other operating systems.
type Timespec struct {
	Sec  int64
	Nsec int64
}

func TimespecToNsec(ts Timespec) int64 { return int64(ts.Sec)*1e9 + int64(ts.Nsec) }

func NsecToTimespec(nsec int64) (ts Timespec) {
	ts.Sec = nsec / 1e9
	ts.Nsec = nsec % 1e9
	return
}

// TODO(brainman): fix all needed for net

func Accept(fd Handle) (nfd Handle, sa Sockaddr, err error) { return 0, nil, syscall.EWINDOWS }

func Recvfrom(fd Handle, p []byte, flags int) (n int, from Sockaddr, err error) {
	var rsa RawSockaddrAny
	l := int32(unsafe.Sizeof(rsa))
	n32, err := recvfrom(fd, p, int32(flags), &rsa, &l)
	n = int(n32)
	if err != nil {
		return
	}
	from, err = rsa.Sockaddr()
	return
<<<<<<< HEAD
}

func Sendto(fd Handle, p []byte, flags int, to Sockaddr) (err error) {
	ptr, l, err := to.sockaddr()
	if err != nil {
		return err
	}
	return sendto(fd, p, int32(flags), ptr, l)
}

=======
}

func Sendto(fd Handle, p []byte, flags int, to Sockaddr) (err error) {
	ptr, l, err := to.sockaddr()
	if err != nil {
		return err
	}
	return sendto(fd, p, int32(flags), ptr, l)
}

>>>>>>> e8d3e9b1
func SetsockoptTimeval(fd Handle, level, opt int, tv *Timeval) (err error) { return syscall.EWINDOWS }

// The Linger struct is wrong but we only noticed after Go 1.
// sysLinger is the real system call structure.

// BUG(brainman): The definition of Linger is not appropriate for direct use
// with Setsockopt and Getsockopt.
// Use SetsockoptLinger instead.

type Linger struct {
	Onoff  int32
	Linger int32
}

type sysLinger struct {
	Onoff  uint16
	Linger uint16
}

type IPMreq struct {
	Multiaddr [4]byte /* in_addr */
	Interface [4]byte /* in_addr */
}

type IPv6Mreq struct {
	Multiaddr [16]byte /* in6_addr */
	Interface uint32
}

func GetsockoptInt(fd Handle, level, opt int) (int, error) {
	v := int32(0)
	l := int32(unsafe.Sizeof(v))
	err := Getsockopt(fd, int32(level), int32(opt), (*byte)(unsafe.Pointer(&v)), &l)
	return int(v), err
}

func SetsockoptLinger(fd Handle, level, opt int, l *Linger) (err error) {
	sys := sysLinger{Onoff: uint16(l.Onoff), Linger: uint16(l.Linger)}
	return Setsockopt(fd, int32(level), int32(opt), (*byte)(unsafe.Pointer(&sys)), int32(unsafe.Sizeof(sys)))
}

func SetsockoptInet4Addr(fd Handle, level, opt int, value [4]byte) (err error) {
	return Setsockopt(fd, int32(level), int32(opt), (*byte)(unsafe.Pointer(&value[0])), 4)
}
func SetsockoptIPMreq(fd Handle, level, opt int, mreq *IPMreq) (err error) {
	return Setsockopt(fd, int32(level), int32(opt), (*byte)(unsafe.Pointer(mreq)), int32(unsafe.Sizeof(*mreq)))
}
func SetsockoptIPv6Mreq(fd Handle, level, opt int, mreq *IPv6Mreq) (err error) {
	return syscall.EWINDOWS
}

func Getpid() (pid int) { return int(GetCurrentProcessId()) }

func FindFirstFile(name *uint16, data *Win32finddata) (handle Handle, err error) {
	// NOTE(rsc): The Win32finddata struct is wrong for the system call:
	// the two paths are each one uint16 short. Use the correct struct,
	// a win32finddata1, and then copy the results out.
	// There is no loss of expressivity here, because the final
	// uint16, if it is used, is supposed to be a NUL, and Go doesn't need that.
	// For Go 1.1, we might avoid the allocation of win32finddata1 here
	// by adding a final Bug [2]uint16 field to the struct and then
	// adjusting the fields in the result directly.
	var data1 win32finddata1
	handle, err = findFirstFile1(name, &data1)
	if err == nil {
		copyFindData(data, &data1)
	}
	return
}

func FindNextFile(handle Handle, data *Win32finddata) (err error) {
	var data1 win32finddata1
	err = findNextFile1(handle, &data1)
	if err == nil {
		copyFindData(data, &data1)
	}
	return
}

func getProcessEntry(pid int) (*ProcessEntry32, error) {
	snapshot, err := CreateToolhelp32Snapshot(TH32CS_SNAPPROCESS, 0)
	if err != nil {
		return nil, err
	}
	defer CloseHandle(snapshot)
	var procEntry ProcessEntry32
	procEntry.Size = uint32(unsafe.Sizeof(procEntry))
	if err = Process32First(snapshot, &procEntry); err != nil {
		return nil, err
	}
	for {
		if procEntry.ProcessID == uint32(pid) {
			return &procEntry, nil
		}
		err = Process32Next(snapshot, &procEntry)
		if err != nil {
			return nil, err
		}
	}
}

func Getppid() (ppid int) {
	pe, err := getProcessEntry(Getpid())
	if err != nil {
		return -1
	}
	return int(pe.ParentProcessID)
}

// TODO(brainman): fix all needed for os
func Fchdir(fd Handle) (err error)             { return syscall.EWINDOWS }
func Link(oldpath, newpath string) (err error) { return syscall.EWINDOWS }
func Symlink(path, link string) (err error)    { return syscall.EWINDOWS }

func Fchmod(fd Handle, mode uint32) (err error)        { return syscall.EWINDOWS }
func Chown(path string, uid int, gid int) (err error)  { return syscall.EWINDOWS }
func Lchown(path string, uid int, gid int) (err error) { return syscall.EWINDOWS }
func Fchown(fd Handle, uid int, gid int) (err error)   { return syscall.EWINDOWS }

func Getuid() (uid int)                  { return -1 }
func Geteuid() (euid int)                { return -1 }
func Getgid() (gid int)                  { return -1 }
func Getegid() (egid int)                { return -1 }
func Getgroups() (gids []int, err error) { return nil, syscall.EWINDOWS }

type Signal int

func (s Signal) Signal() {}

func (s Signal) String() string {
	if 0 <= s && int(s) < len(signals) {
		str := signals[s]
		if str != "" {
			return str
		}
	}
	return "signal " + itoa(int(s))
}

func LoadCreateSymbolicLink() error {
	return procCreateSymbolicLinkW.Find()
}

// Readlink returns the destination of the named symbolic link.
func Readlink(path string, buf []byte) (n int, err error) {
	fd, err := CreateFile(StringToUTF16Ptr(path), GENERIC_READ, 0, nil, OPEN_EXISTING,
		FILE_FLAG_OPEN_REPARSE_POINT|FILE_FLAG_BACKUP_SEMANTICS, 0)
	if err != nil {
		return -1, err
	}
	defer CloseHandle(fd)

	rdbbuf := make([]byte, MAXIMUM_REPARSE_DATA_BUFFER_SIZE)
	var bytesReturned uint32
	err = DeviceIoControl(fd, FSCTL_GET_REPARSE_POINT, nil, 0, &rdbbuf[0], uint32(len(rdbbuf)), &bytesReturned, nil)
	if err != nil {
		return -1, err
	}

	rdb := (*reparseDataBuffer)(unsafe.Pointer(&rdbbuf[0]))
	var s string
	switch rdb.ReparseTag {
	case IO_REPARSE_TAG_SYMLINK:
		data := (*symbolicLinkReparseBuffer)(unsafe.Pointer(&rdb.reparseBuffer))
		p := (*[0xffff]uint16)(unsafe.Pointer(&data.PathBuffer[0]))
		s = UTF16ToString(p[data.PrintNameOffset/2 : (data.PrintNameLength-data.PrintNameOffset)/2])
	case IO_REPARSE_TAG_MOUNT_POINT:
		data := (*mountPointReparseBuffer)(unsafe.Pointer(&rdb.reparseBuffer))
		p := (*[0xffff]uint16)(unsafe.Pointer(&data.PathBuffer[0]))
		s = UTF16ToString(p[data.PrintNameOffset/2 : (data.PrintNameLength-data.PrintNameOffset)/2])
	default:
		// the path is not a symlink or junction but another type of reparse
		// point
		return -1, syscall.ENOENT
	}
	n = copy(buf, []byte(s))

	return n, nil
}

// GUIDFromString parses a string in the form of
// "{XXXXXX-XXXX-XXXX-XXXX-XXXXXXXXXXXX}" into a GUID.
func GUIDFromString(str string) (GUID, error) {
	guid := GUID{}
	str16, err := syscall.UTF16PtrFromString(str)
	if err != nil {
		return guid, err
	}
	err = clsidFromString(str16, &guid)
	if err != nil {
		return guid, err
	}
	return guid, nil
}

// GenerateGUID creates a new random GUID.
func GenerateGUID() (GUID, error) {
	guid := GUID{}
	err := coCreateGuid(&guid)
	if err != nil {
		return guid, err
	}
	return guid, nil
}

// String returns the canonical string form of the GUID,
// in the form of "{XXXXXX-XXXX-XXXX-XXXX-XXXXXXXXXXXX}".
func (guid GUID) String() string {
	var str [100]uint16
	chars := stringFromGUID2(&guid, &str[0], int32(len(str)))
	if chars <= 1 {
		return ""
	}
	return string(utf16.Decode(str[:chars-1]))
}

// KnownFolderPath returns a well-known folder path for the current user, specified by one of
// the FOLDERID_ constants, and chosen and optionally created based on a KF_ flag.
func KnownFolderPath(folderID *KNOWNFOLDERID, flags uint32) (string, error) {
	return Token(0).KnownFolderPath(folderID, flags)
}

// KnownFolderPath returns a well-known folder path for the user token, specified by one of
// the FOLDERID_ constants, and chosen and optionally created based on a KF_ flag.
func (t Token) KnownFolderPath(folderID *KNOWNFOLDERID, flags uint32) (string, error) {
	var p *uint16
	err := shGetKnownFolderPath(folderID, flags, t, &p)
	if err != nil {
		return "", err
	}
	defer CoTaskMemFree(unsafe.Pointer(p))
	return UTF16PtrToString(p), nil
}

// RtlGetVersion returns the version of the underlying operating system, ignoring
// manifest semantics but is affected by the application compatibility layer.
func RtlGetVersion() *OsVersionInfoEx {
	info := &OsVersionInfoEx{}
	info.osVersionInfoSize = uint32(unsafe.Sizeof(*info))
	// According to documentation, this function always succeeds.
	// The function doesn't even check the validity of the
	// osVersionInfoSize member. Disassembling ntdll.dll indicates
	// that the documentation is indeed correct about that.
	_ = rtlGetVersion(info)
	return info
}

// RtlGetNtVersionNumbers returns the version of the underlying operating system,
// ignoring manifest semantics and the application compatibility layer.
func RtlGetNtVersionNumbers() (majorVersion, minorVersion, buildNumber uint32) {
	rtlGetNtVersionNumbers(&majorVersion, &minorVersion, &buildNumber)
	buildNumber &= 0xffff
	return
}

// GetProcessPreferredUILanguages retrieves the process preferred UI languages.
func GetProcessPreferredUILanguages(flags uint32) ([]string, error) {
	return getUILanguages(flags, getProcessPreferredUILanguages)
}

// GetThreadPreferredUILanguages retrieves the thread preferred UI languages for the current thread.
func GetThreadPreferredUILanguages(flags uint32) ([]string, error) {
	return getUILanguages(flags, getThreadPreferredUILanguages)
}

// GetUserPreferredUILanguages retrieves information about the user preferred UI languages.
func GetUserPreferredUILanguages(flags uint32) ([]string, error) {
	return getUILanguages(flags, getUserPreferredUILanguages)
}

// GetSystemPreferredUILanguages retrieves the system preferred UI languages.
func GetSystemPreferredUILanguages(flags uint32) ([]string, error) {
	return getUILanguages(flags, getSystemPreferredUILanguages)
}

func getUILanguages(flags uint32, f func(flags uint32, numLanguages *uint32, buf *uint16, bufSize *uint32) error) ([]string, error) {
	size := uint32(128)
	for {
		var numLanguages uint32
		buf := make([]uint16, size)
		err := f(flags, &numLanguages, &buf[0], &size)
		if err == ERROR_INSUFFICIENT_BUFFER {
			continue
		}
		if err != nil {
			return nil, err
		}
		buf = buf[:size]
		if numLanguages == 0 || len(buf) == 0 { // GetProcessPreferredUILanguages may return numLanguages==0 with "\0\0"
			return []string{}, nil
		}
		if buf[len(buf)-1] == 0 {
			buf = buf[:len(buf)-1] // remove terminating null
		}
		languages := make([]string, 0, numLanguages)
		from := 0
		for i, c := range buf {
			if c == 0 {
				languages = append(languages, string(utf16.Decode(buf[from:i])))
				from = i + 1
			}
		}
		return languages, nil
	}
}

func SetConsoleCursorPosition(console Handle, position Coord) error {
	return setConsoleCursorPosition(console, *((*uint32)(unsafe.Pointer(&position))))
}

func (s NTStatus) Errno() syscall.Errno {
	return rtlNtStatusToDosErrorNoTeb(s)
}

func langID(pri, sub uint16) uint32 { return uint32(sub)<<10 | uint32(pri) }

func (s NTStatus) Error() string {
	b := make([]uint16, 300)
	n, err := FormatMessage(FORMAT_MESSAGE_FROM_SYSTEM|FORMAT_MESSAGE_FROM_HMODULE|FORMAT_MESSAGE_ARGUMENT_ARRAY, modntdll.Handle(), uint32(s), langID(LANG_ENGLISH, SUBLANG_ENGLISH_US), b, nil)
	if err != nil {
		return fmt.Sprintf("NTSTATUS 0x%08x", uint32(s))
	}
	// trim terminating \r and \n
	for ; n > 0 && (b[n-1] == '\n' || b[n-1] == '\r'); n-- {
	}
	return string(utf16.Decode(b[:n]))
}

// NewNTUnicodeString returns a new NTUnicodeString structure for use with native
// NT APIs that work over the NTUnicodeString type. Note that most Windows APIs
// do not use NTUnicodeString, and instead UTF16PtrFromString should be used for
// the more common *uint16 string type.
func NewNTUnicodeString(s string) (*NTUnicodeString, error) {
	var u NTUnicodeString
	s16, err := UTF16PtrFromString(s)
	if err != nil {
		return nil, err
	}
	RtlInitUnicodeString(&u, s16)
	return &u, nil
}

// Slice returns a uint16 slice that aliases the data in the NTUnicodeString.
func (s *NTUnicodeString) Slice() []uint16 {
	var slice []uint16
	hdr := (*unsafeheader.Slice)(unsafe.Pointer(&slice))
	hdr.Data = unsafe.Pointer(s.Buffer)
	hdr.Len = int(s.Length)
	hdr.Cap = int(s.MaximumLength)
	return slice
}

func (s *NTUnicodeString) String() string {
	return UTF16ToString(s.Slice())
}

// NewNTString returns a new NTString structure for use with native
// NT APIs that work over the NTString type. Note that most Windows APIs
// do not use NTString, and instead UTF16PtrFromString should be used for
// the more common *uint16 string type.
func NewNTString(s string) (*NTString, error) {
	var nts NTString
	s8, err := BytePtrFromString(s)
	if err != nil {
		return nil, err
	}
	RtlInitString(&nts, s8)
	return &nts, nil
}

// Slice returns a byte slice that aliases the data in the NTString.
func (s *NTString) Slice() []byte {
	var slice []byte
	hdr := (*unsafeheader.Slice)(unsafe.Pointer(&slice))
	hdr.Data = unsafe.Pointer(s.Buffer)
	hdr.Len = int(s.Length)
	hdr.Cap = int(s.MaximumLength)
	return slice
}

func (s *NTString) String() string {
	return ByteSliceToString(s.Slice())
}

// FindResource resolves a resource of the given name and resource type.
func FindResource(module Handle, name, resType ResourceIDOrString) (Handle, error) {
	var namePtr, resTypePtr uintptr
	var name16, resType16 *uint16
	var err error
	resolvePtr := func(i interface{}, keep **uint16) (uintptr, error) {
		switch v := i.(type) {
		case string:
			*keep, err = UTF16PtrFromString(v)
			if err != nil {
				return 0, err
			}
			return uintptr(unsafe.Pointer(*keep)), nil
		case ResourceID:
			return uintptr(v), nil
		}
		return 0, errorspkg.New("parameter must be a ResourceID or a string")
	}
	namePtr, err = resolvePtr(name, &name16)
	if err != nil {
		return 0, err
	}
	resTypePtr, err = resolvePtr(resType, &resType16)
	if err != nil {
		return 0, err
	}
	resInfo, err := findResource(module, namePtr, resTypePtr)
	runtime.KeepAlive(name16)
	runtime.KeepAlive(resType16)
	return resInfo, err
}

func LoadResourceData(module, resInfo Handle) (data []byte, err error) {
	size, err := SizeofResource(module, resInfo)
	if err != nil {
		return
	}
	resData, err := LoadResource(module, resInfo)
	if err != nil {
		return
	}
	ptr, err := LockResource(resData)
	if err != nil {
		return
	}
	h := (*unsafeheader.Slice)(unsafe.Pointer(&data))
	h.Data = unsafe.Pointer(ptr)
	h.Len = int(size)
	h.Cap = int(size)
	return
}<|MERGE_RESOLUTION|>--- conflicted
+++ resolved
@@ -10,10 +10,7 @@
 	errorspkg "errors"
 	"fmt"
 	"runtime"
-<<<<<<< HEAD
-=======
 	"strings"
->>>>>>> e8d3e9b1
 	"sync"
 	"syscall"
 	"time"
@@ -188,13 +185,8 @@
 //sys	GetNamedPipeInfo(pipe Handle, flags *uint32, outSize *uint32, inSize *uint32, maxInstances *uint32) (err error)
 //sys	GetNamedPipeHandleState(pipe Handle, state *uint32, curInstances *uint32, maxCollectionCount *uint32, collectDataTimeout *uint32, userName *uint16, maxUserNameSize uint32) (err error) = GetNamedPipeHandleStateW
 //sys	SetNamedPipeHandleState(pipe Handle, state *uint32, maxCollectionCount *uint32, collectDataTimeout *uint32) (err error) = SetNamedPipeHandleState
-<<<<<<< HEAD
-//sys	ReadFile(handle Handle, buf []byte, done *uint32, overlapped *Overlapped) (err error)
-//sys	WriteFile(handle Handle, buf []byte, done *uint32, overlapped *Overlapped) (err error)
-=======
 //sys	readFile(handle Handle, buf []byte, done *uint32, overlapped *Overlapped) (err error) = ReadFile
 //sys	writeFile(handle Handle, buf []byte, done *uint32, overlapped *Overlapped) (err error) = WriteFile
->>>>>>> e8d3e9b1
 //sys	GetOverlappedResult(handle Handle, overlapped *Overlapped, done *uint32, wait bool) (err error)
 //sys	SetFilePointer(handle Handle, lowoffset int32, highoffsetptr *int32, whence uint32) (newlowoffset uint32, err error) [failretval==0xffffffff]
 //sys	CloseHandle(handle Handle) (err error)
@@ -370,11 +362,8 @@
 //sys	SetProcessWorkingSetSizeEx(hProcess Handle, dwMinimumWorkingSetSize uintptr, dwMaximumWorkingSetSize uintptr, flags uint32) (err error)
 //sys	GetCommTimeouts(handle Handle, timeouts *CommTimeouts) (err error)
 //sys	SetCommTimeouts(handle Handle, timeouts *CommTimeouts) (err error)
-<<<<<<< HEAD
-=======
 //sys	GetActiveProcessorCount(groupNumber uint16) (ret uint32)
 //sys	GetMaximumProcessorCount(groupNumber uint16) (ret uint32)
->>>>>>> e8d3e9b1
 
 // Volume Management Functions
 //sys	DefineDosDevice(flags uint32, deviceName *uint16, targetPath *uint16) (err error) = DefineDosDeviceW
@@ -415,14 +404,11 @@
 //sys	SizeofResource(module Handle, resInfo Handle) (size uint32, err error) = kernel32.SizeofResource
 //sys	LoadResource(module Handle, resInfo Handle) (resData Handle, err error) = kernel32.LoadResource
 //sys	LockResource(resData Handle) (addr uintptr, err error) = kernel32.LockResource
-<<<<<<< HEAD
-=======
 
 // Version APIs
 //sys	GetFileVersionInfoSize(filename string, zeroHandle *Handle) (bufSize uint32, err error) = version.GetFileVersionInfoSizeW
 //sys	GetFileVersionInfo(filename string, handle uint32, bufSize uint32, buffer unsafe.Pointer) (err error) = version.GetFileVersionInfoW
 //sys	VerQueryValue(block unsafe.Pointer, subBlock string, pointerToBufferPointer unsafe.Pointer, bufSize *uint32) (err error) = version.VerQueryValueW
->>>>>>> e8d3e9b1
 
 // Process Status API (PSAPI)
 //sys	EnumProcesses(processIds []uint32, bytesReturned *uint32) (err error) = psapi.EnumProcesses
@@ -451,21 +437,6 @@
 //sys	NtSetSystemInformation(sysInfoClass int32, sysInfo unsafe.Pointer, sysInfoLen uint32) (ntstatus error) = ntdll.NtSetSystemInformation
 //sys	RtlAddFunctionTable(functionTable *RUNTIME_FUNCTION, entryCount uint32, baseAddress uintptr) (ret bool) = ntdll.RtlAddFunctionTable
 //sys	RtlDeleteFunctionTable(functionTable *RUNTIME_FUNCTION) (ret bool) = ntdll.RtlDeleteFunctionTable
-
-// NT Native APIs
-//sys	rtlNtStatusToDosErrorNoTeb(ntstatus NTStatus) (ret syscall.Errno) = ntdll.RtlNtStatusToDosErrorNoTeb
-//sys	rtlGetVersion(info *OsVersionInfoEx) (ntstatus error) = ntdll.RtlGetVersion
-//sys	rtlGetNtVersionNumbers(majorVersion *uint32, minorVersion *uint32, buildNumber *uint32) = ntdll.RtlGetNtVersionNumbers
-//sys	RtlGetCurrentPeb() (peb *PEB) = ntdll.RtlGetCurrentPeb
-//sys	RtlInitUnicodeString(destinationString *NTUnicodeString, sourceString *uint16) = ntdll.RtlInitUnicodeString
-//sys	RtlInitString(destinationString *NTString, sourceString *byte) = ntdll.RtlInitString
-//sys	NtCreateFile(handle *Handle, access uint32, oa *OBJECT_ATTRIBUTES, iosb *IO_STATUS_BLOCK, allocationSize *int64, attributes uint32, share uint32, disposition uint32, options uint32, eabuffer uintptr, ealength uint32) (ntstatus error) = ntdll.NtCreateFile
-//sys	NtCreateNamedPipeFile(pipe *Handle, access uint32, oa *OBJECT_ATTRIBUTES, iosb *IO_STATUS_BLOCK, share uint32, disposition uint32, options uint32, typ uint32, readMode uint32, completionMode uint32, maxInstances uint32, inboundQuota uint32, outputQuota uint32, timeout *int64) (ntstatus error) = ntdll.NtCreateNamedPipeFile
-//sys	RtlDosPathNameToNtPathName(dosName *uint16, ntName *NTUnicodeString, ntFileNamePart *uint16, relativeName *RTL_RELATIVE_NAME) (ntstatus error) = ntdll.RtlDosPathNameToNtPathName_U_WithStatus
-//sys	RtlDosPathNameToRelativeNtPathName(dosName *uint16, ntName *NTUnicodeString, ntFileNamePart *uint16, relativeName *RTL_RELATIVE_NAME) (ntstatus error) = ntdll.RtlDosPathNameToRelativeNtPathName_U_WithStatus
-//sys	RtlDefaultNpAcl(acl **ACL) (ntstatus error) = ntdll.RtlDefaultNpAcl
-//sys	NtQueryInformationProcess(proc Handle, procInfoClass int32, procInfo unsafe.Pointer, procInfoLen uint32, retLen *uint32) (ntstatus error) = ntdll.NtQueryInformationProcess
-//sys	NtSetInformationProcess(proc Handle, procInfoClass int32, procInfo unsafe.Pointer, procInfoLen uint32) (ntstatus error) = ntdll.NtSetInformationProcess
 
 // syscall interface implementation for other packages
 
@@ -1291,7 +1262,6 @@
 	}
 	from, err = rsa.Sockaddr()
 	return
-<<<<<<< HEAD
 }
 
 func Sendto(fd Handle, p []byte, flags int, to Sockaddr) (err error) {
@@ -1302,18 +1272,6 @@
 	return sendto(fd, p, int32(flags), ptr, l)
 }
 
-=======
-}
-
-func Sendto(fd Handle, p []byte, flags int, to Sockaddr) (err error) {
-	ptr, l, err := to.sockaddr()
-	if err != nil {
-		return err
-	}
-	return sendto(fd, p, int32(flags), ptr, l)
-}
-
->>>>>>> e8d3e9b1
 func SetsockoptTimeval(fd Handle, level, opt int, tv *Timeval) (err error) { return syscall.EWINDOWS }
 
 // The Linger struct is wrong but we only noticed after Go 1.
