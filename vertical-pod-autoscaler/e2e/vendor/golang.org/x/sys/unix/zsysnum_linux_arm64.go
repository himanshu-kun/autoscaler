--- conflicted
+++ resolved
@@ -311,10 +311,7 @@
 	SYS_LANDLOCK_ADD_RULE       = 445
 	SYS_LANDLOCK_RESTRICT_SELF  = 446
 	SYS_MEMFD_SECRET            = 447
-<<<<<<< HEAD
-=======
 	SYS_PROCESS_MRELEASE        = 448
 	SYS_FUTEX_WAITV             = 449
 	SYS_SET_MEMPOLICY_HOME_NODE = 450
->>>>>>> e8d3e9b1
 )