# Building `sys/unix`

The sys/unix package provides access to the raw system call interface of the
underlying operating system. See: https://godoc.org/golang.org/x/sys/unix

Porting Go to a new architecture/OS combination or adding syscalls, types, or
constants to an existing architecture/OS pair requires some manual effort;
however, there are tools that automate much of the process.

## Build Systems

There are currently two ways we generate the necessary files. We are currently
migrating the build system to use containers so the builds are reproducible.
This is being done on an OS-by-OS basis. Please update this documentation as
components of the build system change.

### Old Build System (currently for `GOOS != "linux"`)

The old build system generates the Go files based on the C header files
present on your system. This means that files
for a given GOOS/GOARCH pair must be generated on a system with that OS and
architecture. This also means that the generated code can differ from system
to system, based on differences in the header files.

To avoid this, if you are using the old build system, only generate the Go
files on an installation with unmodified header files. It is also important to
keep track of which version of the OS the files were generated from (ex.
Darwin 14 vs Darwin 15). This makes it easier to track the progress of changes
and have each OS upgrade correspond to a single change.

To build the files for your current OS and architecture, make sure GOOS and
GOARCH are set correctly and run `mkall.sh`. This will generate the files for
your specific system. Running `mkall.sh -n` shows the commands that will be run.

Requirements: bash, go

### New Build System (currently for `GOOS == "linux"`)

The new build system uses a Docker container to generate the go files directly
from source checkouts of the kernel and various system libraries. This means
that on any platform that supports Docker, all the files using the new build
system can be generated at once, and generated files will not change based on
what the person running the scripts has installed on their computer.

The OS specific files for the new build system are located in the `${GOOS}`
directory, and the build is coordinated by the `${GOOS}/mkall.go` program. When
the kernel or system library updates, modify the Dockerfile at
`${GOOS}/Dockerfile` to checkout the new release of the source.

To build all the files under the new build system, you must be on an amd64/Linux
system and have your GOOS and GOARCH set accordingly. Running `mkall.sh` will
then generate all of the files for all of the GOOS/GOARCH pairs in the new build
system. Running `mkall.sh -n` shows the commands that will be run.

Requirements: bash, go, docker

## Component files

This section describes the various files used in the code generation process.
It also contains instructions on how to modify these files to add a new
architecture/OS or to add additional syscalls, types, or constants. Note that
if you are using the new build system, the scripts/programs cannot be called normally.
They must be called from within the docker container.

### asm files

The hand-written assembly file at `asm_${GOOS}_${GOARCH}.s` implements system
call dispatch. There are three entry points:
```
  func Syscall(trap, a1, a2, a3 uintptr) (r1, r2, err uintptr)
  func Syscall6(trap, a1, a2, a3, a4, a5, a6 uintptr) (r1, r2, err uintptr)
  func RawSyscall(trap, a1, a2, a3 uintptr) (r1, r2, err uintptr)
```
The first and second are the standard ones; they differ only in how many
arguments can be passed to the kernel. The third is for low-level use by the
ForkExec wrapper. Unlike the first two, it does not call into the scheduler to
let it know that a system call is running.

When porting Go to a new architecture/OS, this file must be implemented for
each GOOS/GOARCH pair.

### mksysnum

Mksysnum is a Go program located at `${GOOS}/mksysnum.go` (or `mksysnum_${GOOS}.go`
for the old system). This program takes in a list of header files containing the
syscall number declarations and parses them to produce the corresponding list of
Go numeric constants. See `zsysnum_${GOOS}_${GOARCH}.go` for the generated
constants.

Adding new syscall numbers is mostly done by running the build on a sufficiently
new installation of the target OS (or updating the source checkouts for the
new build system). However, depending on the OS, you may need to update the
parsing in mksysnum.

### mksyscall.go

The `syscall.go`, `syscall_${GOOS}.go`, `syscall_${GOOS}_${GOARCH}.go` are
hand-written Go files which implement system calls (for unix, the specific OS,
or the specific OS/Architecture pair respectively) that need special handling
and list `//sys` comments giving prototypes for ones that can be generated.

The mksyscall.go program takes the `//sys` and `//sysnb` comments and converts
them into syscalls. This requires the name of the prototype in the comment to
match a syscall number in the `zsysnum_${GOOS}_${GOARCH}.go` file. The function
prototype can be exported (capitalized) or not.

Adding a new syscall often just requires adding a new `//sys` function prototype
with the desired arguments and a capitalized name so it is exported. However, if
you want the interface to the syscall to be different, often one will make an
unexported `//sys` prototype, and then write a custom wrapper in
`syscall_${GOOS}.go`.

### types files

For each OS, there is a hand-written Go file at `${GOOS}/types.go` (or
`types_${GOOS}.go` on the old system). This file includes standard C headers and
creates Go type aliases to the corresponding C types. The file is then fed
through godef to get the Go compatible definitions. Finally, the generated code
is fed though mkpost.go to format the code correctly and remove any hidden or
private identifiers. This cleaned-up code is written to
`ztypes_${GOOS}_${GOARCH}.go`.

The hardest part about preparing this file is figuring out which headers to
include and which symbols need to be `#define`d to get the actual data
structures that pass through to the kernel system calls. Some C libraries
preset alternate versions for binary compatibility and translate them on the
way in and out of system calls, but there is almost always a `#define` that can
get the real ones.
See `types_darwin.go` and `linux/types.go` for examples.

To add a new type, add in the necessary include statement at the top of the
file (if it is not already there) and add in a type alias line. Note that if
your type is significantly different on different architectures, you may need
some `#if/#elif` macros in your include statements.

### mkerrors.sh

This script is used to generate the system's various constants. This doesn't
just include the error numbers and error strings, but also the signal numbers
and a wide variety of miscellaneous constants. The constants come from the list
of include files in the `includes_${uname}` variable. A regex then picks out
the desired `#define` statements, and generates the corresponding Go constants.
The error numbers and strings are generated from `#include <errno.h>`, and the
signal numbers and strings are generated from `#include <signal.h>`. All of
these constants are written to `zerrors_${GOOS}_${GOARCH}.go` via a C program,
`_errors.c`, which prints out all the constants.

To add a constant, add the header that includes it to the appropriate variable.
Then, edit the regex (if necessary) to match the desired constant. Avoid making
the regex too broad to avoid matching unintended constants.

<<<<<<< HEAD
### mkmerge.go
=======
### internal/mkmerge
>>>>>>> e8d3e9b1

This program is used to extract duplicate const, func, and type declarations
from the generated architecture-specific files listed below, and merge these
into a common file for each OS.

The merge is performed in the following steps:
1. Construct the set of common code that is idential in all architecture-specific files.
2. Write this common code to the merged file.
3. Remove the common code from all architecture-specific files.


## Generated files

### `zerrors_${GOOS}_${GOARCH}.go`

A file containing all of the system's generated error numbers, error strings,
signal numbers, and constants. Generated by `mkerrors.sh` (see above).

### `zsyscall_${GOOS}_${GOARCH}.go`

A file containing all the generated syscalls for a specific GOOS and GOARCH.
Generated by `mksyscall.go` (see above).

### `zsysnum_${GOOS}_${GOARCH}.go`

A list of numeric constants for all the syscall number of the specific GOOS
and GOARCH. Generated by mksysnum (see above).

### `ztypes_${GOOS}_${GOARCH}.go`

A file containing Go types for passing into (or returning from) syscalls.
Generated by godefs and the types file (see above).<|MERGE_RESOLUTION|>--- conflicted
+++ resolved
@@ -149,11 +149,7 @@
 Then, edit the regex (if necessary) to match the desired constant. Avoid making
 the regex too broad to avoid matching unintended constants.
 
-<<<<<<< HEAD
-### mkmerge.go
-=======
 ### internal/mkmerge
->>>>>>> e8d3e9b1
 
 This program is used to extract duplicate const, func, and type declarations
 from the generated architecture-specific files listed below, and merge these
