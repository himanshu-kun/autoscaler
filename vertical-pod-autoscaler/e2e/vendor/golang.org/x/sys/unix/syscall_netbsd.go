--- conflicted
+++ resolved
@@ -110,11 +110,6 @@
 	return readInt(buf, unsafe.Offsetof(Dirent{}.Namlen), unsafe.Sizeof(Dirent{}.Namlen))
 }
 
-<<<<<<< HEAD
-//sysnb	pipe() (fd1 int, fd2 int, err error)
-
-func Pipe(p []int) (err error) {
-=======
 func Pipe(p []int) (err error) {
 	return Pipe2(p, 0)
 }
@@ -122,7 +117,6 @@
 //sysnb	pipe2(p *[2]_C_int, flags int) (err error)
 
 func Pipe2(p []int, flags int) error {
->>>>>>> e8d3e9b1
 	if len(p) != 2 {
 		return EINVAL
 	}
@@ -135,22 +129,6 @@
 	return err
 }
 
-<<<<<<< HEAD
-//sysnb	pipe2(p *[2]_C_int, flags int) (err error)
-
-func Pipe2(p []int, flags int) error {
-	if len(p) != 2 {
-		return EINVAL
-	}
-	var pp [2]_C_int
-	err := pipe2(&pp, flags)
-	p[0] = int(pp[0])
-	p[1] = int(pp[1])
-	return err
-}
-
-=======
->>>>>>> e8d3e9b1
 //sys	Getdents(fd int, buf []byte) (n int, err error)
 
 func Getdirentries(fd int, buf []byte, basep *uintptr) (n int, err error) {
