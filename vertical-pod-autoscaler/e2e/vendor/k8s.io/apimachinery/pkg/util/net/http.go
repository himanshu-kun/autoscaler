--- conflicted
+++ resolved
@@ -603,15 +603,8 @@
 		}
 	}
 
-<<<<<<< HEAD
-		// Only follow redirects to the same host. Otherwise, propagate the redirect response back.
-		if requireSameHostRedirects && location.Hostname() != originalLocation.Hostname() {
-			return nil, nil, fmt.Errorf("hostname mismatch: expected %s, found %s", originalLocation.Hostname(), location.Hostname())
-		}
-=======
 	return result, remainder, nil
 }
->>>>>>> e8d3e9b1
 
 func parseQuotedString(quotedString string) (string, string, error) {
 	if len(quotedString) == 0 {
@@ -700,236 +693,6 @@
 			result.WriteRune(c)
 		}
 	}
-<<<<<<< HEAD
-	return out
-}
-
-// WarningHeader contains a single RFC2616 14.46 warnings header
-type WarningHeader struct {
-	// Codeindicates the type of warning. 299 is a miscellaneous persistent warning
-	Code int
-	// Agent contains the name or pseudonym of the server adding the Warning header.
-	// A single "-" is recommended when agent is unknown.
-	Agent string
-	// Warning text
-	Text string
-}
-
-// ParseWarningHeaders extract RFC2616 14.46 warnings headers from the specified set of header values.
-// Multiple comma-separated warnings per header are supported.
-// If errors are encountered on a header, the remainder of that header are skipped and subsequent headers are parsed.
-// Returns successfully parsed warnings and any errors encountered.
-func ParseWarningHeaders(headers []string) ([]WarningHeader, []error) {
-	var (
-		results []WarningHeader
-		errs    []error
-	)
-	for _, header := range headers {
-		for len(header) > 0 {
-			result, remainder, err := ParseWarningHeader(header)
-			if err != nil {
-				errs = append(errs, err)
-				break
-			}
-			results = append(results, result)
-			header = remainder
-		}
-	}
-	return results, errs
-}
-
-var (
-	codeMatcher = regexp.MustCompile(`^[0-9]{3}$`)
-	wordDecoder = &mime.WordDecoder{}
-)
-
-// ParseWarningHeader extracts one RFC2616 14.46 warning from the specified header,
-// returning an error if the header does not contain a correctly formatted warning.
-// Any remaining content in the header is returned.
-func ParseWarningHeader(header string) (result WarningHeader, remainder string, err error) {
-	// https://tools.ietf.org/html/rfc2616#section-14.46
-	//   updated by
-	// https://tools.ietf.org/html/rfc7234#section-5.5
-	//   https://tools.ietf.org/html/rfc7234#appendix-A
-	//     Some requirements regarding production and processing of the Warning
-	//     header fields have been relaxed, as it is not widely implemented.
-	//     Furthermore, the Warning header field no longer uses RFC 2047
-	//     encoding, nor does it allow multiple languages, as these aspects were
-	//     not implemented.
-	//
-	// Format is one of:
-	// warn-code warn-agent "warn-text"
-	// warn-code warn-agent "warn-text" "warn-date"
-	//
-	// warn-code is a three digit number
-	// warn-agent is unquoted and contains no spaces
-	// warn-text is quoted with backslash escaping (RFC2047-encoded according to RFC2616, not encoded according to RFC7234)
-	// warn-date is optional, quoted, and in HTTP-date format (no embedded or escaped quotes)
-	//
-	// additional warnings can optionally be included in the same header by comma-separating them:
-	// warn-code warn-agent "warn-text" "warn-date"[, warn-code warn-agent "warn-text" "warn-date", ...]
-
-	// tolerate leading whitespace
-	header = strings.TrimSpace(header)
-
-	parts := strings.SplitN(header, " ", 3)
-	if len(parts) != 3 {
-		return WarningHeader{}, "", errors.New("invalid warning header: fewer than 3 segments")
-	}
-	code, agent, textDateRemainder := parts[0], parts[1], parts[2]
-
-	// verify code format
-	if !codeMatcher.Match([]byte(code)) {
-		return WarningHeader{}, "", errors.New("invalid warning header: code segment is not 3 digits between 100-299")
-	}
-	codeInt, _ := strconv.ParseInt(code, 10, 64)
-
-	// verify agent presence
-	if len(agent) == 0 {
-		return WarningHeader{}, "", errors.New("invalid warning header: empty agent segment")
-	}
-	if !utf8.ValidString(agent) || hasAnyRunes(agent, unicode.IsControl) {
-		return WarningHeader{}, "", errors.New("invalid warning header: invalid agent")
-	}
-
-	// verify textDateRemainder presence
-	if len(textDateRemainder) == 0 {
-		return WarningHeader{}, "", errors.New("invalid warning header: empty text segment")
-	}
-
-	// extract text
-	text, dateAndRemainder, err := parseQuotedString(textDateRemainder)
-	if err != nil {
-		return WarningHeader{}, "", fmt.Errorf("invalid warning header: %v", err)
-	}
-	// tolerate RFC2047-encoded text from warnings produced according to RFC2616
-	if decodedText, err := wordDecoder.DecodeHeader(text); err == nil {
-		text = decodedText
-	}
-	if !utf8.ValidString(text) || hasAnyRunes(text, unicode.IsControl) {
-		return WarningHeader{}, "", errors.New("invalid warning header: invalid text")
-	}
-	result = WarningHeader{Code: int(codeInt), Agent: agent, Text: text}
-
-	if len(dateAndRemainder) > 0 {
-		if dateAndRemainder[0] == '"' {
-			// consume date
-			foundEndQuote := false
-			for i := 1; i < len(dateAndRemainder); i++ {
-				if dateAndRemainder[i] == '"' {
-					foundEndQuote = true
-					remainder = strings.TrimSpace(dateAndRemainder[i+1:])
-					break
-				}
-			}
-			if !foundEndQuote {
-				return WarningHeader{}, "", errors.New("invalid warning header: unterminated date segment")
-			}
-		} else {
-			remainder = dateAndRemainder
-		}
-	}
-	if len(remainder) > 0 {
-		if remainder[0] == ',' {
-			// consume comma if present
-			remainder = strings.TrimSpace(remainder[1:])
-		} else {
-			return WarningHeader{}, "", errors.New("invalid warning header: unexpected token after warn-date")
-		}
-	}
-
-	return result, remainder, nil
-}
-
-func parseQuotedString(quotedString string) (string, string, error) {
-	if len(quotedString) == 0 {
-		return "", "", errors.New("invalid quoted string: 0-length")
-	}
-
-	if quotedString[0] != '"' {
-		return "", "", errors.New("invalid quoted string: missing initial quote")
-	}
-
-	quotedString = quotedString[1:]
-	var remainder string
-	escaping := false
-	closedQuote := false
-	result := &strings.Builder{}
-loop:
-	for i := 0; i < len(quotedString); i++ {
-		b := quotedString[i]
-		switch b {
-		case '"':
-			if escaping {
-				result.WriteByte(b)
-				escaping = false
-			} else {
-				closedQuote = true
-				remainder = strings.TrimSpace(quotedString[i+1:])
-				break loop
-			}
-		case '\\':
-			if escaping {
-				result.WriteByte(b)
-				escaping = false
-			} else {
-				escaping = true
-			}
-		default:
-			result.WriteByte(b)
-			escaping = false
-		}
-	}
-
-	if !closedQuote {
-		return "", "", errors.New("invalid quoted string: missing closing quote")
-	}
-	return result.String(), remainder, nil
-}
-
-func NewWarningHeader(code int, agent, text string) (string, error) {
-	if code < 0 || code > 999 {
-		return "", errors.New("code must be between 0 and 999")
-	}
-	if len(agent) == 0 {
-		agent = "-"
-	} else if !utf8.ValidString(agent) || strings.ContainsAny(agent, `\"`) || hasAnyRunes(agent, unicode.IsSpace, unicode.IsControl) {
-		return "", errors.New("agent must be valid UTF-8 and must not contain spaces, quotes, backslashes, or control characters")
-	}
-	if !utf8.ValidString(text) || hasAnyRunes(text, unicode.IsControl) {
-		return "", errors.New("text must be valid UTF-8 and must not contain control characters")
-	}
-	return fmt.Sprintf("%03d %s %s", code, agent, makeQuotedString(text)), nil
-}
-
-func hasAnyRunes(s string, runeCheckers ...func(rune) bool) bool {
-	for _, r := range s {
-		for _, checker := range runeCheckers {
-			if checker(r) {
-				return true
-			}
-		}
-	}
-	return false
-}
-
-func makeQuotedString(s string) string {
-	result := &bytes.Buffer{}
-	// opening quote
-	result.WriteRune('"')
-	for _, c := range s {
-		switch c {
-		case '"', '\\':
-			// escape " and \
-			result.WriteRune('\\')
-			result.WriteRune(c)
-		default:
-			// write everything else as-is
-			result.WriteRune(c)
-		}
-	}
-=======
->>>>>>> e8d3e9b1
 	// closing quote
 	result.WriteRune('"')
 	return result.String()
