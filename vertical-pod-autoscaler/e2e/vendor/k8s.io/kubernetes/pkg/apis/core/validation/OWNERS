# See the OWNERS docs at https://go.k8s.io/owners

reviewers:
<<<<<<< HEAD
- thockin
- lavalamp
- smarterclayton
- wojtek-t
- deads2k
- yujuhong
- brendandburns
- derekwaynecarr
- caesarxuchao
- vishh
- mikedanese
- liggitt
- davidopp
- pmorie
- sttts
- quinton-hoole
- dchen1107
- janetkuo
- justinsb
- pwittrock
- tallclair
- soltysh
- piosz
- jsafrane
- dims
- fejta
- krousey
- rootfs
=======
  - thockin
  - lavalamp
  - smarterclayton
  - wojtek-t
  - deads2k
  - yujuhong
  - derekwaynecarr
  - caesarxuchao
  - mikedanese
  - liggitt
  - sttts
  - dchen1107
  - janetkuo
  - justinsb
  - pwittrock
  - tallclair
  - soltysh
  - jsafrane
  - dims
  - fejta
>>>>>>> e8d3e9b1
<|MERGE_RESOLUTION|>--- conflicted
+++ resolved
@@ -1,36 +1,6 @@
 # See the OWNERS docs at https://go.k8s.io/owners
 
 reviewers:
-<<<<<<< HEAD
-- thockin
-- lavalamp
-- smarterclayton
-- wojtek-t
-- deads2k
-- yujuhong
-- brendandburns
-- derekwaynecarr
-- caesarxuchao
-- vishh
-- mikedanese
-- liggitt
-- davidopp
-- pmorie
-- sttts
-- quinton-hoole
-- dchen1107
-- janetkuo
-- justinsb
-- pwittrock
-- tallclair
-- soltysh
-- piosz
-- jsafrane
-- dims
-- fejta
-- krousey
-- rootfs
-=======
   - thockin
   - lavalamp
   - smarterclayton
@@ -50,5 +20,4 @@
   - soltysh
   - jsafrane
   - dims
-  - fejta
->>>>>>> e8d3e9b1
+  - fejta