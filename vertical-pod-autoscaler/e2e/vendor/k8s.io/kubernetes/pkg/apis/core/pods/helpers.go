/*
Copyright 2017 The Kubernetes Authors.

Licensed under the Apache License, Version 2.0 (the "License");
you may not use this file except in compliance with the License.
You may obtain a copy of the License at

    http://www.apache.org/licenses/LICENSE-2.0

Unless required by applicable law or agreed to in writing, software
distributed under the License is distributed on an "AS IS" BASIS,
WITHOUT WARRANTIES OR CONDITIONS OF ANY KIND, either express or implied.
See the License for the specific language governing permissions and
limitations under the License.
*/

package pods

import (
	"fmt"

	"k8s.io/apimachinery/pkg/util/validation/field"
	api "k8s.io/kubernetes/pkg/apis/core"
	"k8s.io/kubernetes/pkg/fieldpath"
)

// ContainerVisitorWithPath is called with each container and the field.Path to that container,
// and returns true if visiting should continue.
type ContainerVisitorWithPath func(container *api.Container, path *field.Path) bool

// VisitContainersWithPath invokes the visitor function with a pointer to the spec
// of every container in the given pod spec and the field.Path to that container.
// If visitor returns false, visiting is short-circuited. VisitContainersWithPath returns true if visiting completes,
// false if visiting was short-circuited.
func VisitContainersWithPath(podSpec *api.PodSpec, specPath *field.Path, visitor ContainerVisitorWithPath) bool {
	fldPath := specPath.Child("initContainers")
	for i := range podSpec.InitContainers {
		if !visitor(&podSpec.InitContainers[i], fldPath.Index(i)) {
			return false
		}
	}
	fldPath = specPath.Child("containers")
	for i := range podSpec.Containers {
		if !visitor(&podSpec.Containers[i], fldPath.Index(i)) {
			return false
		}
	}
<<<<<<< HEAD
	if utilfeature.DefaultFeatureGate.Enabled(features.EphemeralContainers) {
		fldPath = specPath.Child("ephemeralContainers")
		for i := range podSpec.EphemeralContainers {
			if !visitor((*api.Container)(&podSpec.EphemeralContainers[i].EphemeralContainerCommon), fldPath.Index(i)) {
				return false
			}
=======
	fldPath = specPath.Child("ephemeralContainers")
	for i := range podSpec.EphemeralContainers {
		if !visitor((*api.Container)(&podSpec.EphemeralContainers[i].EphemeralContainerCommon), fldPath.Index(i)) {
			return false
>>>>>>> e8d3e9b1
		}
	}
	return true
}

// ConvertDownwardAPIFieldLabel converts the specified downward API field label
// and its value in the pod of the specified version to the internal version,
// and returns the converted label and value. This function returns an error if
// the conversion fails.
func ConvertDownwardAPIFieldLabel(version, label, value string) (string, string, error) {
	if version != "v1" {
		return "", "", fmt.Errorf("unsupported pod version: %s", version)
	}

	if path, _, ok := fieldpath.SplitMaybeSubscriptedPath(label); ok {
		switch path {
		case "metadata.annotations", "metadata.labels":
			return label, value, nil
		default:
			return "", "", fmt.Errorf("field label does not support subscript: %s", label)
		}
	}

	switch label {
	case "metadata.annotations",
		"metadata.labels",
		"metadata.name",
		"metadata.namespace",
		"metadata.uid",
		"spec.nodeName",
		"spec.restartPolicy",
		"spec.serviceAccountName",
		"spec.schedulerName",
		"status.phase",
		"status.hostIP",
		"status.podIP",
		"status.podIPs":
		return label, value, nil
	// This is for backwards compatibility with old v1 clients which send spec.host
	case "spec.host":
		return "spec.nodeName", value, nil
	default:
		return "", "", fmt.Errorf("field label not supported: %s", label)
	}
}<|MERGE_RESOLUTION|>--- conflicted
+++ resolved
@@ -45,19 +45,10 @@
 			return false
 		}
 	}
-<<<<<<< HEAD
-	if utilfeature.DefaultFeatureGate.Enabled(features.EphemeralContainers) {
-		fldPath = specPath.Child("ephemeralContainers")
-		for i := range podSpec.EphemeralContainers {
-			if !visitor((*api.Container)(&podSpec.EphemeralContainers[i].EphemeralContainerCommon), fldPath.Index(i)) {
-				return false
-			}
-=======
 	fldPath = specPath.Child("ephemeralContainers")
 	for i := range podSpec.EphemeralContainers {
 		if !visitor((*api.Container)(&podSpec.EphemeralContainers[i].EphemeralContainerCommon), fldPath.Index(i)) {
 			return false
->>>>>>> e8d3e9b1
 		}
 	}
 	return true
