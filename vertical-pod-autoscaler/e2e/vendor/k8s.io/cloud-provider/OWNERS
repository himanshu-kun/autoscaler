--- conflicted
+++ resolved
@@ -7,33 +7,6 @@
   - andrewsykim
   - cheftako
 reviewers:
-<<<<<<< HEAD
-- wojtek-t
-- deads2k
-- derekwaynecarr
-- vishh
-- mikedanese
-- liggitt
-- davidopp
-- pmorie
-- sttts
-- quinton-hoole
-- dchen1107
-- saad-ali
-- luxas
-- justinsb
-- piosz
-- jsafrane
-- dims
-- krousey
-- rootfs
-- freehan
-- jingxu97
-- wlan0
-- cheftako
-- andrewsykim
-- mcrute
-=======
   - wojtek-t
   - deads2k
   - derekwaynecarr
@@ -51,7 +24,6 @@
   - wlan0
   - cheftako
   - andrewsykim
->>>>>>> e8d3e9b1
 labels:
   - sig/cloud-provider
   - area/cloudprovider