--- conflicted
+++ resolved
@@ -281,11 +281,7 @@
 // InstanceMetadata contains metadata about a specific instance.
 // Values returned in InstanceMetadata are translated into specific fields and labels for Node.
 type InstanceMetadata struct {
-<<<<<<< HEAD
-	// ProviderID is a unique ID used to idenfitify an instance on the cloud provider.
-=======
 	// ProviderID is a unique ID used to identify an instance on the cloud provider.
->>>>>>> e8d3e9b1
 	// The ProviderID set here will be set on the node's spec.providerID field.
 	// The provider ID format can be set by the cloud provider but providers should
 	// ensure the format does not change in any incompatible way.
