--- conflicted
+++ resolved
@@ -116,16 +116,10 @@
 	subresource  string
 
 	// output
-<<<<<<< HEAD
-	err   error
-	body  io.Reader
-	retry WithRetry
-=======
 	err  error
 	body io.Reader
 
 	retryFn requestRetryFunc
->>>>>>> e8d3e9b1
 }
 
 // NewRequest creates a new request helper object for accessing runtime.Objects on a server.
@@ -156,12 +150,8 @@
 		backoff:        backoff,
 		timeout:        timeout,
 		pathPrefix:     pathPrefix,
-<<<<<<< HEAD
-		retry:          &withRetry{maxRetries: 10},
-=======
 		maxRetries:     10,
 		retryFn:        defaultRequestRetryFn,
->>>>>>> e8d3e9b1
 		warningHandler: c.warningHandler,
 	}
 
@@ -427,14 +417,10 @@
 // function is specifically called with a different value.
 // A zero maxRetries prevent it from doing retires and return an error immediately.
 func (r *Request) MaxRetries(maxRetries int) *Request {
-<<<<<<< HEAD
-	r.retry.SetMaxRetries(maxRetries)
-=======
 	if maxRetries < 0 {
 		maxRetries = 0
 	}
 	r.maxRetries = maxRetries
->>>>>>> e8d3e9b1
 	return r
 }
 
@@ -522,87 +508,6 @@
 	return finalURL
 }
 
-<<<<<<< HEAD
-// finalURLTemplate is similar to URL(), but will make all specific parameter values equal
-// - instead of name or namespace, "{name}" and "{namespace}" will be used, and all query
-// parameters will be reset. This creates a copy of the url so as not to change the
-// underlying object.
-func (r Request) finalURLTemplate() url.URL {
-	newParams := url.Values{}
-	v := []string{"{value}"}
-	for k := range r.params {
-		newParams[k] = v
-	}
-	r.params = newParams
-	url := r.URL()
-
-	segments := strings.Split(url.Path, "/")
-	groupIndex := 0
-	index := 0
-	trimmedBasePath := ""
-	if url != nil && r.c.base != nil && strings.Contains(url.Path, r.c.base.Path) {
-		p := strings.TrimPrefix(url.Path, r.c.base.Path)
-		if !strings.HasPrefix(p, "/") {
-			p = "/" + p
-		}
-		// store the base path that we have trimmed so we can append it
-		// before returning the URL
-		trimmedBasePath = r.c.base.Path
-		segments = strings.Split(p, "/")
-		groupIndex = 1
-	}
-	if len(segments) <= 2 {
-		return *url
-	}
-
-	const CoreGroupPrefix = "api"
-	const NamedGroupPrefix = "apis"
-	isCoreGroup := segments[groupIndex] == CoreGroupPrefix
-	isNamedGroup := segments[groupIndex] == NamedGroupPrefix
-	if isCoreGroup {
-		// checking the case of core group with /api/v1/... format
-		index = groupIndex + 2
-	} else if isNamedGroup {
-		// checking the case of named group with /apis/apps/v1/... format
-		index = groupIndex + 3
-	} else {
-		// this should not happen that the only two possibilities are /api... and /apis..., just want to put an
-		// outlet here in case more API groups are added in future if ever possible:
-		// https://kubernetes.io/docs/concepts/overview/kubernetes-api/#api-groups
-		// if a wrong API groups name is encountered, return the {prefix} for url.Path
-		url.Path = "/{prefix}"
-		url.RawQuery = ""
-		return *url
-	}
-	//switch segLength := len(segments) - index; segLength {
-	switch {
-	// case len(segments) - index == 1:
-	// resource (with no name) do nothing
-	case len(segments)-index == 2:
-		// /$RESOURCE/$NAME: replace $NAME with {name}
-		segments[index+1] = "{name}"
-	case len(segments)-index == 3:
-		if segments[index+2] == "finalize" || segments[index+2] == "status" {
-			// /$RESOURCE/$NAME/$SUBRESOURCE: replace $NAME with {name}
-			segments[index+1] = "{name}"
-		} else {
-			// /namespace/$NAMESPACE/$RESOURCE: replace $NAMESPACE with {namespace}
-			segments[index+1] = "{namespace}"
-		}
-	case len(segments)-index >= 4:
-		segments[index+1] = "{namespace}"
-		// /namespace/$NAMESPACE/$RESOURCE/$NAME: replace $NAMESPACE with {namespace},  $NAME with {name}
-		if segments[index+3] != "finalize" && segments[index+3] != "status" {
-			// /$RESOURCE/$NAME/$SUBRESOURCE: replace $NAME with {name}
-			segments[index+3] = "{name}"
-		}
-	}
-	url.Path = path.Join(trimmedBasePath, path.Join(segments...))
-	return *url
-}
-
-=======
->>>>>>> e8d3e9b1
 func (r *Request) tryThrottleWithInfo(ctx context.Context, retryInfo string) error {
 	if r.rateLimiter == nil {
 		return nil
@@ -632,11 +537,7 @@
 		// but we use a throttled logger to prevent spamming.
 		globalThrottledLogger.Infof("%s", message)
 	}
-<<<<<<< HEAD
-	metrics.RateLimiterLatency.Observe(ctx, r.verb, r.finalURLTemplate(), latency)
-=======
 	metrics.RateLimiterLatency.Observe(ctx, r.verb, *r.URL(), latency)
->>>>>>> e8d3e9b1
 
 	return err
 }
@@ -723,11 +624,6 @@
 		}
 		return false
 	}
-<<<<<<< HEAD
-	var retryAfter *RetryAfter
-	url := r.URL().String()
-	for {
-=======
 	retry := r.retryFn(r.maxRetries)
 	url := r.URL().String()
 	for {
@@ -735,38 +631,14 @@
 			return nil, retry.WrapPreviousError(err)
 		}
 
->>>>>>> e8d3e9b1
 		req, err := r.newHTTPRequest(ctx)
 		if err != nil {
 			return nil, err
 		}
 
-<<<<<<< HEAD
-		r.backoff.Sleep(r.backoff.CalculateBackoff(r.URL()))
-		if retryAfter != nil {
-			// We are retrying the request that we already send to apiserver
-			// at least once before.
-			// This request should also be throttled with the client-internal rate limiter.
-			if err := r.tryThrottleWithInfo(ctx, retryAfter.Reason); err != nil {
-				return nil, err
-			}
-			retryAfter = nil
-		}
-
-		resp, err := client.Do(req)
-		updateURLMetrics(ctx, r, resp, err)
-		if r.c.base != nil {
-			if err != nil {
-				r.backoff.UpdateBackoff(r.c.base, err, 0)
-			} else {
-				r.backoff.UpdateBackoff(r.c.base, err, resp.StatusCode)
-			}
-		}
-=======
 		resp, err := client.Do(req)
 		updateURLMetrics(ctx, r, resp, err)
 		retry.After(ctx, r, resp, err)
->>>>>>> e8d3e9b1
 		if err == nil && resp.StatusCode == http.StatusOK {
 			return r.newStreamWatcher(resp)
 		}
@@ -774,19 +646,8 @@
 		done, transformErr := func() (bool, error) {
 			defer readAndCloseResponseBody(resp)
 
-<<<<<<< HEAD
-			var retry bool
-			retryAfter, retry = r.retry.NextRetry(req, resp, err, isErrRetryableFunc)
-			if retry {
-				err := r.retry.BeforeNextRetry(ctx, r.backoff, retryAfter, url, r.body)
-				if err == nil {
-					return false, nil
-				}
-				klog.V(4).Infof("Could not retry request - %v", err)
-=======
 			if retry.IsNextRetry(ctx, r, req, resp, err, isErrRetryableFunc) {
 				return false, nil
->>>>>>> e8d3e9b1
 			}
 
 			if resp == nil {
@@ -807,11 +668,7 @@
 				// we need to return the error object from that.
 				err = transformErr
 			}
-<<<<<<< HEAD
-			return nil, err
-=======
 			return nil, retry.WrapPreviousError(err)
->>>>>>> e8d3e9b1
 		}
 	}
 }
@@ -853,11 +710,7 @@
 	if err != nil {
 		metrics.RequestResult.Increment(ctx, "<error>", req.verb, url)
 	} else {
-<<<<<<< HEAD
-		//Metrics for failure codes
-=======
 		// Metrics for failure codes
->>>>>>> e8d3e9b1
 		metrics.RequestResult.Increment(ctx, strconv.Itoa(resp.StatusCode), req.verb, url)
 	}
 }
@@ -880,11 +733,6 @@
 		client = http.DefaultClient
 	}
 
-<<<<<<< HEAD
-	var retryAfter *RetryAfter
-	url := r.URL().String()
-	for {
-=======
 	retry := r.retryFn(r.maxRetries)
 	url := r.URL().String()
 	for {
@@ -892,59 +740,12 @@
 			return nil, err
 		}
 
->>>>>>> e8d3e9b1
 		req, err := r.newHTTPRequest(ctx)
 		if err != nil {
 			return nil, err
 		}
 		if r.body != nil {
 			req.Body = ioutil.NopCloser(r.body)
-<<<<<<< HEAD
-		}
-
-		r.backoff.Sleep(r.backoff.CalculateBackoff(r.URL()))
-		if retryAfter != nil {
-			// We are retrying the request that we already send to apiserver
-			// at least once before.
-			// This request should also be throttled with the client-internal rate limiter.
-			if err := r.tryThrottleWithInfo(ctx, retryAfter.Reason); err != nil {
-				return nil, err
-			}
-			retryAfter = nil
-		}
-
-		resp, err := client.Do(req)
-		updateURLMetrics(ctx, r, resp, err)
-		if r.c.base != nil {
-			if err != nil {
-				r.backoff.UpdateBackoff(r.URL(), err, 0)
-			} else {
-				r.backoff.UpdateBackoff(r.URL(), err, resp.StatusCode)
-			}
-		}
-		if err != nil {
-			// we only retry on an HTTP response with 'Retry-After' header
-			return nil, err
-		}
-
-		switch {
-		case (resp.StatusCode >= 200) && (resp.StatusCode < 300):
-			handleWarnings(resp.Header, r.warningHandler)
-			return resp.Body, nil
-
-		default:
-			done, transformErr := func() (bool, error) {
-				defer resp.Body.Close()
-
-				var retry bool
-				retryAfter, retry = r.retry.NextRetry(req, resp, err, neverRetryError)
-				if retry {
-					err := r.retry.BeforeNextRetry(ctx, r.backoff, retryAfter, url, r.body)
-					if err == nil {
-						return false, nil
-					}
-					klog.V(4).Infof("Could not retry request - %v", err)
-=======
 		}
 		resp, err := client.Do(req)
 		updateURLMetrics(ctx, r, resp, err)
@@ -965,7 +766,6 @@
 
 				if retry.IsNextRetry(ctx, r, req, resp, err, neverRetryError) {
 					return false, nil
->>>>>>> e8d3e9b1
 				}
 				result := r.transformResponse(resp, req)
 				if err := result.Error(); err != nil {
@@ -1026,11 +826,7 @@
 	// Metrics for total request latency
 	start := time.Now()
 	defer func() {
-<<<<<<< HEAD
-		metrics.RequestLatency.Observe(ctx, r.verb, r.finalURLTemplate(), time.Since(start))
-=======
 		metrics.RequestLatency.Observe(ctx, r.verb, *r.URL(), time.Since(start))
->>>>>>> e8d3e9b1
 	}()
 
 	if r.err != nil {
@@ -1075,40 +871,15 @@
 	}
 
 	// Right now we make about ten retry attempts if we get a Retry-After response.
-<<<<<<< HEAD
-	var retryAfter *RetryAfter
-	for {
-=======
 	retry := r.retryFn(r.maxRetries)
 	for {
 		if err := retry.Before(ctx, r); err != nil {
 			return retry.WrapPreviousError(err)
 		}
->>>>>>> e8d3e9b1
 		req, err := r.newHTTPRequest(ctx)
 		if err != nil {
 			return err
 		}
-<<<<<<< HEAD
-
-		r.backoff.Sleep(r.backoff.CalculateBackoff(r.URL()))
-		if retryAfter != nil {
-			// We are retrying the request that we already send to apiserver
-			// at least once before.
-			// This request should also be throttled with the client-internal rate limiter.
-			if err := r.tryThrottleWithInfo(ctx, retryAfter.Reason); err != nil {
-				return err
-			}
-			retryAfter = nil
-		}
-		resp, err := client.Do(req)
-		updateURLMetrics(ctx, r, resp, err)
-		if err != nil {
-			r.backoff.UpdateBackoff(r.URL(), err, 0)
-		} else {
-			r.backoff.UpdateBackoff(r.URL(), err, resp.StatusCode)
-		}
-=======
 		resp, err := client.Do(req)
 		updateURLMetrics(ctx, r, resp, err)
 		// The value -1 or a value of 0 with a non-nil Body indicates that the length is unknown.
@@ -1117,16 +888,11 @@
 			metrics.RequestSize.Observe(ctx, r.verb, r.URL().Host, float64(req.ContentLength))
 		}
 		retry.After(ctx, r, resp, err)
->>>>>>> e8d3e9b1
 
 		done := func() bool {
 			defer readAndCloseResponseBody(resp)
 
-<<<<<<< HEAD
-			// if the the server returns an error in err, the response will be nil.
-=======
 			// if the server returns an error in err, the response will be nil.
->>>>>>> e8d3e9b1
 			f := func(req *http.Request, resp *http.Response) {
 				if resp == nil {
 					return
@@ -1134,41 +900,15 @@
 				fn(req, resp)
 			}
 
-<<<<<<< HEAD
-			var retry bool
-			retryAfter, retry = r.retry.NextRetry(req, resp, err, func(req *http.Request, err error) bool {
-				// "Connection reset by peer" or "apiserver is shutting down" are usually a transient errors.
-				// Thus in case of "GET" operations, we simply retry it.
-				// We are not automatically retrying "write" operations, as they are not idempotent.
-				if r.verb != "GET" {
-					return false
-				}
-				// For connection errors and apiserver shutdown errors retry.
-				if net.IsConnectionReset(err) || net.IsProbableEOF(err) {
-					return true
-				}
-=======
 			if retry.IsNextRetry(ctx, r, req, resp, err, isErrRetryableFunc) {
->>>>>>> e8d3e9b1
 				return false
-			})
-			if retry {
-				err := r.retry.BeforeNextRetry(ctx, r.backoff, retryAfter, req.URL.String(), r.body)
-				if err == nil {
-					return false
-				}
-				klog.V(4).Infof("Could not retry request - %v", err)
 			}
 
 			f(req, resp)
 			return true
 		}()
 		if done {
-<<<<<<< HEAD
-			return err
-=======
 			return retry.WrapPreviousError(err)
->>>>>>> e8d3e9b1
 		}
 	}
 }
@@ -1324,11 +1064,7 @@
 // allocating a new string for the body output unless necessary. Uses a simple heuristic to determine
 // whether the body is printable.
 func glogBody(prefix string, body []byte) {
-<<<<<<< HEAD
-	if klog.V(8).Enabled() {
-=======
 	if klogV := klog.V(8); klogV.Enabled() {
->>>>>>> e8d3e9b1
 		if bytes.IndexFunc(body, func(r rune) bool {
 			return r < 0x0a
 		}) != -1 {
